--- conflicted
+++ resolved
@@ -3337,11 +3337,7 @@
 		goto remove;
 	}
 
-<<<<<<< HEAD
-	sor->rst = devm_reset_control_get(&pdev->dev, "sor");
-=======
 	sor->rst = devm_reset_control_get_exclusive_released(&pdev->dev, "sor");
->>>>>>> 0ecfebd2
 	if (IS_ERR(sor->rst)) {
 		err = PTR_ERR(sor->rst);
 
