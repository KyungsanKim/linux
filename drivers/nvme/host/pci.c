--- conflicted
+++ resolved
@@ -2305,19 +2305,14 @@
 
 static void nvme_reset_prepare(struct pci_dev *pdev)
 {
-	nvme_dev_disable(pci_get_drvdata(pdev), false);
-}
-
-<<<<<<< HEAD
-	if (prepare)
-		nvme_dev_disable(dev, false);
-	else
-		nvme_reset_ctrl(&dev->ctrl);
-=======
+	struct nvme_dev *dev = pci_get_drvdata(pdev);
+	nvme_dev_disable(dev, false);
+}
+
 static void nvme_reset_done(struct pci_dev *pdev)
 {
-	nvme_reset(pci_get_drvdata(pdev));
->>>>>>> 6aed4684
+	struct nvme_dev *dev = pci_get_drvdata(pdev);
+	nvme_reset_ctrl(&dev->ctrl);
 }
 
 static void nvme_shutdown(struct pci_dev *pdev)
