/*
 * Core driver for the imx pin controller
 *
 * Copyright (C) 2012 Freescale Semiconductor, Inc.
 * Copyright (C) 2012 Linaro Ltd.
 *
 * Author: Dong Aisheng <dong.aisheng@linaro.org>
 *
 * This program is free software; you can redistribute it and/or modify
 * it under the terms of the GNU General Public License as published by
 * the Free Software Foundation; either version 2 of the License, or
 * (at your option) any later version.
 */

#include <linux/err.h>
#include <linux/init.h>
#include <linux/io.h>
#include <linux/module.h>
#include <linux/of.h>
#include <linux/of_device.h>
#include <linux/pinctrl/machine.h>
#include <linux/pinctrl/pinconf.h>
#include <linux/pinctrl/pinctrl.h>
#include <linux/pinctrl/pinmux.h>
#include <linux/slab.h>

#include "core.h"
#include "pinctrl-imx.h"

#define IMX_PMX_DUMP(info, p, m, c, n)			\
{							\
	int i, j;					\
	printk(KERN_DEBUG "Format: Pin Mux Config\n");	\
	for (i = 0; i < n; i++) {			\
		j = p[i];				\
		printk(KERN_DEBUG "%s %d 0x%lx\n",	\
			info->pins[j].name,		\
			m[i], c[i]);			\
	}						\
}

/* The bits in CONFIG cell defined in binding doc*/
#define IMX_NO_PAD_CTL	0x80000000	/* no pin config need */
#define IMX_PAD_SION 0x40000000		/* set SION */

/**
 * @dev: a pointer back to containing device
 * @base: the offset to the controller in virtual memory
 */
struct imx_pinctrl {
	struct device *dev;
	struct pinctrl_dev *pctl;
	void __iomem *base;
	const struct imx_pinctrl_soc_info *info;
};

static const struct imx_pin_reg *imx_find_pin_reg(
				const struct imx_pinctrl_soc_info *info,
				unsigned pin, bool is_mux, unsigned mux)
{
	const struct imx_pin_reg *pin_reg = NULL;
	int i;

	for (i = 0; i < info->npin_regs; i++) {
		pin_reg = &info->pin_regs[i];
		if (pin_reg->pid != pin)
			continue;
		if (!is_mux)
			break;
		else if (pin_reg->mux_mode == (mux & IMX_MUX_MASK))
			break;
	}

	if (!pin_reg) {
		dev_err(info->dev, "Pin(%s): unable to find pin reg map\n",
			info->pins[pin].name);
		return NULL;
	}

	return pin_reg;
}

static const inline struct imx_pin_group *imx_pinctrl_find_group_by_name(
				const struct imx_pinctrl_soc_info *info,
				const char *name)
{
	const struct imx_pin_group *grp = NULL;
	int i;

	for (i = 0; i < info->ngroups; i++) {
		if (!strcmp(info->groups[i].name, name)) {
			grp = &info->groups[i];
			break;
		}
	}

	return grp;
}

static int imx_get_groups_count(struct pinctrl_dev *pctldev)
{
	struct imx_pinctrl *ipctl = pinctrl_dev_get_drvdata(pctldev);
	const struct imx_pinctrl_soc_info *info = ipctl->info;

	return info->ngroups;
}

static const char *imx_get_group_name(struct pinctrl_dev *pctldev,
				       unsigned selector)
{
	struct imx_pinctrl *ipctl = pinctrl_dev_get_drvdata(pctldev);
	const struct imx_pinctrl_soc_info *info = ipctl->info;

	return info->groups[selector].name;
}

static int imx_get_group_pins(struct pinctrl_dev *pctldev, unsigned selector,
			       const unsigned **pins,
			       unsigned *npins)
{
	struct imx_pinctrl *ipctl = pinctrl_dev_get_drvdata(pctldev);
	const struct imx_pinctrl_soc_info *info = ipctl->info;

	if (selector >= info->ngroups)
		return -EINVAL;

	*pins = info->groups[selector].pins;
	*npins = info->groups[selector].npins;

	return 0;
}

static void imx_pin_dbg_show(struct pinctrl_dev *pctldev, struct seq_file *s,
		   unsigned offset)
{
	seq_printf(s, "%s", dev_name(pctldev->dev));
}

static int imx_dt_node_to_map(struct pinctrl_dev *pctldev,
			struct device_node *np,
			struct pinctrl_map **map, unsigned *num_maps)
{
	struct imx_pinctrl *ipctl = pinctrl_dev_get_drvdata(pctldev);
	const struct imx_pinctrl_soc_info *info = ipctl->info;
	const struct imx_pin_group *grp;
	struct pinctrl_map *new_map;
	struct device_node *parent;
	int map_num = 1;
	int i, j;

	/*
	 * first find the group of this node and check if we need create
	 * config maps for pins
	 */
	grp = imx_pinctrl_find_group_by_name(info, np->name);
	if (!grp) {
		dev_err(info->dev, "unable to find group for node %s\n",
			np->name);
		return -EINVAL;
	}

	for (i = 0; i < grp->npins; i++) {
		if (!(grp->configs[i] & IMX_NO_PAD_CTL))
			map_num++;
	}

	new_map = kmalloc(sizeof(struct pinctrl_map) * map_num, GFP_KERNEL);
	if (!new_map)
		return -ENOMEM;

	*map = new_map;
	*num_maps = map_num;

	/* create mux map */
	parent = of_get_parent(np);
	if (!parent) {
		kfree(new_map);
		return -EINVAL;
	}
	new_map[0].type = PIN_MAP_TYPE_MUX_GROUP;
	new_map[0].data.mux.function = parent->name;
	new_map[0].data.mux.group = np->name;
	of_node_put(parent);

	/* create config map */
	new_map++;
	for (i = j = 0; i < grp->npins; i++) {
		if (!(grp->configs[i] & IMX_NO_PAD_CTL)) {
			new_map[j].type = PIN_MAP_TYPE_CONFIGS_PIN;
			new_map[j].data.configs.group_or_pin =
					pin_get_name(pctldev, grp->pins[i]);
			new_map[j].data.configs.configs = &grp->configs[i];
			new_map[j].data.configs.num_configs = 1;
			j++;
		}
	}

	dev_dbg(pctldev->dev, "maps: function %s group %s num %d\n",
		(*map)->data.mux.function, (*map)->data.mux.group, map_num);

	return 0;
}

static void imx_dt_free_map(struct pinctrl_dev *pctldev,
				struct pinctrl_map *map, unsigned num_maps)
{
	kfree(map);
}

static struct pinctrl_ops imx_pctrl_ops = {
	.get_groups_count = imx_get_groups_count,
	.get_group_name = imx_get_group_name,
	.get_group_pins = imx_get_group_pins,
	.pin_dbg_show = imx_pin_dbg_show,
	.dt_node_to_map = imx_dt_node_to_map,
	.dt_free_map = imx_dt_free_map,

};

static int imx_pmx_enable(struct pinctrl_dev *pctldev, unsigned selector,
			   unsigned group)
{
	struct imx_pinctrl *ipctl = pinctrl_dev_get_drvdata(pctldev);
	const struct imx_pinctrl_soc_info *info = ipctl->info;
	const struct imx_pin_reg *pin_reg;
	const unsigned *pins, *mux;
	unsigned int npins, pin_id;
	int i;

	/*
	 * Configure the mux mode for each pin in the group for a specific
	 * function.
	 */
	pins = info->groups[group].pins;
	npins = info->groups[group].npins;
	mux = info->groups[group].mux_mode;

	WARN_ON(!pins || !npins || !mux);

	dev_dbg(ipctl->dev, "enable function %s group %s\n",
		info->functions[selector].name, info->groups[group].name);

	for (i = 0; i < npins; i++) {
		pin_id = pins[i];

		pin_reg = imx_find_pin_reg(info, pin_id, 1, mux[i]);
		if (!pin_reg)
			return -EINVAL;

		if (!pin_reg->mux_reg) {
			dev_err(ipctl->dev, "Pin(%s) does not support mux function\n",
				info->pins[pin_id].name);
			return -EINVAL;
		}

		writel(mux[i], ipctl->base + pin_reg->mux_reg);
		dev_dbg(ipctl->dev, "write: offset 0x%x val 0x%x\n",
			pin_reg->mux_reg, mux[i]);

		/* some pins also need select input setting, set it if found */
		if (pin_reg->input_reg) {
			writel(pin_reg->input_val, ipctl->base + pin_reg->input_reg);
			dev_dbg(ipctl->dev,
				"==>select_input: offset 0x%x val 0x%x\n",
				pin_reg->input_reg, pin_reg->input_val);
		}
	}

	return 0;
}

static int imx_pmx_get_funcs_count(struct pinctrl_dev *pctldev)
{
	struct imx_pinctrl *ipctl = pinctrl_dev_get_drvdata(pctldev);
	const struct imx_pinctrl_soc_info *info = ipctl->info;

	return info->nfunctions;
}

static const char *imx_pmx_get_func_name(struct pinctrl_dev *pctldev,
					  unsigned selector)
{
	struct imx_pinctrl *ipctl = pinctrl_dev_get_drvdata(pctldev);
	const struct imx_pinctrl_soc_info *info = ipctl->info;

	return info->functions[selector].name;
}

static int imx_pmx_get_groups(struct pinctrl_dev *pctldev, unsigned selector,
			       const char * const **groups,
			       unsigned * const num_groups)
{
	struct imx_pinctrl *ipctl = pinctrl_dev_get_drvdata(pctldev);
	const struct imx_pinctrl_soc_info *info = ipctl->info;

	*groups = info->functions[selector].groups;
	*num_groups = info->functions[selector].num_groups;

	return 0;
}

static struct pinmux_ops imx_pmx_ops = {
	.get_functions_count = imx_pmx_get_funcs_count,
	.get_function_name = imx_pmx_get_func_name,
	.get_function_groups = imx_pmx_get_groups,
	.enable = imx_pmx_enable,
};

static int imx_pinconf_get(struct pinctrl_dev *pctldev,
			     unsigned pin_id, unsigned long *config)
{
	struct imx_pinctrl *ipctl = pinctrl_dev_get_drvdata(pctldev);
	const struct imx_pinctrl_soc_info *info = ipctl->info;
	const struct imx_pin_reg *pin_reg;

	pin_reg = imx_find_pin_reg(info, pin_id, 0, 0);
	if (!pin_reg)
		return -EINVAL;

	if (!pin_reg->conf_reg) {
		dev_err(info->dev, "Pin(%s) does not support config function\n",
			info->pins[pin_id].name);
		return -EINVAL;
	}

	*config = readl(ipctl->base + pin_reg->conf_reg);

	return 0;
}

static int imx_pinconf_set(struct pinctrl_dev *pctldev,
			     unsigned pin_id, unsigned long config)
{
	struct imx_pinctrl *ipctl = pinctrl_dev_get_drvdata(pctldev);
	const struct imx_pinctrl_soc_info *info = ipctl->info;
	const struct imx_pin_reg *pin_reg;

	pin_reg = imx_find_pin_reg(info, pin_id, 0, 0);
	if (!pin_reg)
		return -EINVAL;

	if (!pin_reg->conf_reg) {
		dev_err(info->dev, "Pin(%s) does not support config function\n",
			info->pins[pin_id].name);
		return -EINVAL;
	}

	dev_dbg(ipctl->dev, "pinconf set pin %s\n",
		info->pins[pin_id].name);

	writel(config, ipctl->base + pin_reg->conf_reg);
	dev_dbg(ipctl->dev, "write: offset 0x%x val 0x%lx\n",
		pin_reg->conf_reg, config);

	return 0;
}

static void imx_pinconf_dbg_show(struct pinctrl_dev *pctldev,
				   struct seq_file *s, unsigned pin_id)
{
	struct imx_pinctrl *ipctl = pinctrl_dev_get_drvdata(pctldev);
	const struct imx_pinctrl_soc_info *info = ipctl->info;
	const struct imx_pin_reg *pin_reg;
	unsigned long config;

	pin_reg = imx_find_pin_reg(info, pin_id, 0, 0);
	if (!pin_reg || !pin_reg->conf_reg) {
		seq_printf(s, "N/A");
		return;
	}

	config = readl(ipctl->base + pin_reg->conf_reg);
	seq_printf(s, "0x%lx", config);
}

static void imx_pinconf_group_dbg_show(struct pinctrl_dev *pctldev,
					 struct seq_file *s, unsigned group)
{
	struct imx_pinctrl *ipctl = pinctrl_dev_get_drvdata(pctldev);
	const struct imx_pinctrl_soc_info *info = ipctl->info;
	struct imx_pin_group *grp;
	unsigned long config;
	const char *name;
	int i, ret;

	if (group > info->ngroups)
		return;

	seq_printf(s, "\n");
	grp = &info->groups[group];
	for (i = 0; i < grp->npins; i++) {
		name = pin_get_name(pctldev, grp->pins[i]);
		ret = imx_pinconf_get(pctldev, grp->pins[i], &config);
		if (ret)
			return;
		seq_printf(s, "%s: 0x%lx", name, config);
	}
}

struct pinconf_ops imx_pinconf_ops = {
	.pin_config_get = imx_pinconf_get,
	.pin_config_set = imx_pinconf_set,
	.pin_config_dbg_show = imx_pinconf_dbg_show,
	.pin_config_group_dbg_show = imx_pinconf_group_dbg_show,
};

static struct pinctrl_desc imx_pinctrl_desc = {
	.pctlops = &imx_pctrl_ops,
	.pmxops = &imx_pmx_ops,
	.confops = &imx_pinconf_ops,
	.owner = THIS_MODULE,
};

/* decode pin id and mux from pin function id got from device tree*/
static int imx_pinctrl_get_pin_id_and_mux(const struct imx_pinctrl_soc_info *info,
				unsigned int pin_func_id, unsigned int *pin_id,
				unsigned int *mux)
{
	if (pin_func_id > info->npin_regs)
		return -EINVAL;

	*pin_id = info->pin_regs[pin_func_id].pid;
	*mux = info->pin_regs[pin_func_id].mux_mode;

	return 0;
}

static int __devinit imx_pinctrl_parse_groups(struct device_node *np,
				struct imx_pin_group *grp,
				struct imx_pinctrl_soc_info *info,
				u32 index)
{
	unsigned int pin_func_id;
	int ret, size;
	const const __be32 *list;
	int i, j;
	u32 config;

	dev_dbg(info->dev, "group(%d): %s\n", index, np->name);

	/* Initialise group */
	grp->name = np->name;

	/*
	 * the binding format is fsl,pins = <PIN_FUNC_ID CONFIG ...>,
	 * do sanity check and calculate pins number
	 */
	list = of_get_property(np, "fsl,pins", &size);
	/* we do not check return since it's safe node passed down */
	size /= sizeof(*list);
	if (!size || size % 2) {
		dev_err(info->dev, "wrong pins number or pins and configs should be pairs\n");
		return -EINVAL;
	}

	grp->npins = size / 2;
	grp->pins = devm_kzalloc(info->dev, grp->npins * sizeof(unsigned int),
				GFP_KERNEL);
	grp->mux_mode = devm_kzalloc(info->dev, grp->npins * sizeof(unsigned int),
				GFP_KERNEL);
	grp->configs = devm_kzalloc(info->dev, grp->npins * sizeof(unsigned long),
				GFP_KERNEL);
	for (i = 0, j = 0; i < size; i += 2, j++) {
		pin_func_id = be32_to_cpu(*list++);
		ret = imx_pinctrl_get_pin_id_and_mux(info, pin_func_id,
					&grp->pins[j], &grp->mux_mode[j]);
		if (ret) {
			dev_err(info->dev, "get invalid pin function id\n");
			return -EINVAL;
		}
		/* SION bit is in mux register */
		config = be32_to_cpu(*list++);
		if (config & IMX_PAD_SION)
			grp->mux_mode[j] |= IOMUXC_CONFIG_SION;
		grp->configs[j] = config & ~IMX_PAD_SION;
	}

	IMX_PMX_DUMP(info, grp->pins, grp->mux_mode, grp->configs, grp->npins);
<<<<<<< HEAD
=======
#endif
>>>>>>> 0d7614f0

	return 0;
}

static int __devinit imx_pinctrl_parse_functions(struct device_node *np,
			struct imx_pinctrl_soc_info *info, u32 index)
{
	struct device_node *child;
	struct imx_pmx_func *func;
	struct imx_pin_group *grp;
	int ret;
	static u32 grp_index;
	u32 i = 0;

	dev_dbg(info->dev, "parse function(%d): %s\n", index, np->name);

	func = &info->functions[index];

	/* Initialise function */
	func->name = np->name;
	func->num_groups = of_get_child_count(np);
	if (func->num_groups <= 0) {
		dev_err(info->dev, "no groups defined\n");
		return -EINVAL;
	}
	func->groups = devm_kzalloc(info->dev,
			func->num_groups * sizeof(char *), GFP_KERNEL);

	for_each_child_of_node(np, child) {
		func->groups[i] = child->name;
		grp = &info->groups[grp_index++];
		ret = imx_pinctrl_parse_groups(child, grp, info, i++);
		if (ret)
			return ret;
	}

	return 0;
}

static int __devinit imx_pinctrl_probe_dt(struct platform_device *pdev,
				struct imx_pinctrl_soc_info *info)
{
	struct device_node *np = pdev->dev.of_node;
	struct device_node *child;
	int ret;
	u32 nfuncs = 0;
	u32 i = 0;

	if (!np)
		return -ENODEV;

	nfuncs = of_get_child_count(np);
	if (nfuncs <= 0) {
		dev_err(&pdev->dev, "no functions defined\n");
		return -EINVAL;
	}

	info->nfunctions = nfuncs;
	info->functions = devm_kzalloc(&pdev->dev, nfuncs * sizeof(struct imx_pmx_func),
					GFP_KERNEL);
	if (!info->functions)
		return -ENOMEM;

	info->ngroups = 0;
	for_each_child_of_node(np, child)
		info->ngroups += of_get_child_count(child);
	info->groups = devm_kzalloc(&pdev->dev, info->ngroups * sizeof(struct imx_pin_group),
					GFP_KERNEL);
	if (!info->groups)
		return -ENOMEM;

	for_each_child_of_node(np, child) {
		ret = imx_pinctrl_parse_functions(child, info, i++);
		if (ret) {
			dev_err(&pdev->dev, "failed to parse function\n");
			return ret;
		}
	}

	return 0;
}

int __devinit imx_pinctrl_probe(struct platform_device *pdev,
				struct imx_pinctrl_soc_info *info)
{
	struct imx_pinctrl *ipctl;
	struct resource *res;
	int ret;

	if (!info || !info->pins || !info->npins
		  || !info->pin_regs || !info->npin_regs) {
		dev_err(&pdev->dev, "wrong pinctrl info\n");
		return -EINVAL;
	}
	info->dev = &pdev->dev;

	/* Create state holders etc for this driver */
	ipctl = devm_kzalloc(&pdev->dev, sizeof(*ipctl), GFP_KERNEL);
	if (!ipctl)
		return -ENOMEM;

	res = platform_get_resource(pdev, IORESOURCE_MEM, 0);
	if (!res)
		return -ENOENT;

	ipctl->base = devm_request_and_ioremap(&pdev->dev, res);
	if (!ipctl->base)
		return -EBUSY;

	imx_pinctrl_desc.name = dev_name(&pdev->dev);
	imx_pinctrl_desc.pins = info->pins;
	imx_pinctrl_desc.npins = info->npins;

	ret = imx_pinctrl_probe_dt(pdev, info);
	if (ret) {
		dev_err(&pdev->dev, "fail to probe dt properties\n");
		return ret;
	}

	ipctl->info = info;
	ipctl->dev = info->dev;
	platform_set_drvdata(pdev, ipctl);
	ipctl->pctl = pinctrl_register(&imx_pinctrl_desc, &pdev->dev, ipctl);
	if (!ipctl->pctl) {
		dev_err(&pdev->dev, "could not register IMX pinctrl driver\n");
		return -EINVAL;
	}

	dev_info(&pdev->dev, "initialized IMX pinctrl driver\n");

	return 0;
}

int __devexit imx_pinctrl_remove(struct platform_device *pdev)
{
	struct imx_pinctrl *ipctl = platform_get_drvdata(pdev);

	pinctrl_unregister(ipctl->pctl);

	return 0;
}<|MERGE_RESOLUTION|>--- conflicted
+++ resolved
@@ -475,11 +475,9 @@
 		grp->configs[j] = config & ~IMX_PAD_SION;
 	}
 
+#ifdef DEBUG
 	IMX_PMX_DUMP(info, grp->pins, grp->mux_mode, grp->configs, grp->npins);
-<<<<<<< HEAD
-=======
 #endif
->>>>>>> 0d7614f0
 
 	return 0;
 }
