/*
 * QLogic Fibre Channel HBA Driver
 * Copyright (c)  2003-2011 QLogic Corporation
 *
 * See LICENSE.qla2xxx for copyright and licensing details.
 */

/*
 * Table for showing the current message id in use for particular level
 * Change this table for addition of log/debug messages.
 * ----------------------------------------------------------------------
 * |             Level            |   Last Value Used  |     Holes	|
 * ----------------------------------------------------------------------
 * | Module Init and Probe        |       0x0116       | 0xfa           |
 * | Mailbox commands             |       0x112b       |		|
 * | Device Discovery             |       0x2084       |		|
 * | Queue Command and IO tracing |       0x302f       | 0x3008,0x302d, |
 * |                              |                    | 0x302e         |
 * | DPC Thread                   |       0x401c       |		|
 * | Async Events                 |       0x5057       | 0x5052		|
 * | Timer Routines               |       0x6011       | 0x600e,0x600f  |
<<<<<<< HEAD
 * | User Space Interactions      |       0x709e       |		|
=======
 * | User Space Interactions      |       0x709e       | 0x7018,0x702e  |
 * |                              |                    | 0x7039,0x7045  |
>>>>>>> c16fa4f2
 * | Task Management              |       0x803c       | 0x8025-0x8026  |
 * |                              |                    | 0x800b,0x8039  |
 * | AER/EEH                      |       0x900f       |		|
 * | Virtual Port                 |       0xa007       |		|
 * | ISP82XX Specific             |       0xb052       |    		|
 * | MultiQ                       |       0xc00b       |		|
 * | Misc                         |       0xd00b       |		|
 * ----------------------------------------------------------------------
 */

#include "qla_def.h"

#include <linux/delay.h>

static uint32_t ql_dbg_offset = 0x800;

static inline void
qla2xxx_prep_dump(struct qla_hw_data *ha, struct qla2xxx_fw_dump *fw_dump)
{
	fw_dump->fw_major_version = htonl(ha->fw_major_version);
	fw_dump->fw_minor_version = htonl(ha->fw_minor_version);
	fw_dump->fw_subminor_version = htonl(ha->fw_subminor_version);
	fw_dump->fw_attributes = htonl(ha->fw_attributes);

	fw_dump->vendor = htonl(ha->pdev->vendor);
	fw_dump->device = htonl(ha->pdev->device);
	fw_dump->subsystem_vendor = htonl(ha->pdev->subsystem_vendor);
	fw_dump->subsystem_device = htonl(ha->pdev->subsystem_device);
}

static inline void *
qla2xxx_copy_queues(struct qla_hw_data *ha, void *ptr)
{
	struct req_que *req = ha->req_q_map[0];
	struct rsp_que *rsp = ha->rsp_q_map[0];
	/* Request queue. */
	memcpy(ptr, req->ring, req->length *
	    sizeof(request_t));

	/* Response queue. */
	ptr += req->length * sizeof(request_t);
	memcpy(ptr, rsp->ring, rsp->length  *
	    sizeof(response_t));

	return ptr + (rsp->length * sizeof(response_t));
}

static int
qla24xx_dump_ram(struct qla_hw_data *ha, uint32_t addr, uint32_t *ram,
    uint32_t ram_dwords, void **nxt)
{
	int rval;
	uint32_t cnt, stat, timer, dwords, idx;
	uint16_t mb0;
	struct device_reg_24xx __iomem *reg = &ha->iobase->isp24;
	dma_addr_t dump_dma = ha->gid_list_dma;
	uint32_t *dump = (uint32_t *)ha->gid_list;

	rval = QLA_SUCCESS;
	mb0 = 0;

	WRT_REG_WORD(&reg->mailbox0, MBC_DUMP_RISC_RAM_EXTENDED);
	clear_bit(MBX_INTERRUPT, &ha->mbx_cmd_flags);

	dwords = GID_LIST_SIZE / 4;
	for (cnt = 0; cnt < ram_dwords && rval == QLA_SUCCESS;
	    cnt += dwords, addr += dwords) {
		if (cnt + dwords > ram_dwords)
			dwords = ram_dwords - cnt;

		WRT_REG_WORD(&reg->mailbox1, LSW(addr));
		WRT_REG_WORD(&reg->mailbox8, MSW(addr));

		WRT_REG_WORD(&reg->mailbox2, MSW(dump_dma));
		WRT_REG_WORD(&reg->mailbox3, LSW(dump_dma));
		WRT_REG_WORD(&reg->mailbox6, MSW(MSD(dump_dma)));
		WRT_REG_WORD(&reg->mailbox7, LSW(MSD(dump_dma)));

		WRT_REG_WORD(&reg->mailbox4, MSW(dwords));
		WRT_REG_WORD(&reg->mailbox5, LSW(dwords));
		WRT_REG_DWORD(&reg->hccr, HCCRX_SET_HOST_INT);

		for (timer = 6000000; timer; timer--) {
			/* Check for pending interrupts. */
			stat = RD_REG_DWORD(&reg->host_status);
			if (stat & HSRX_RISC_INT) {
				stat &= 0xff;

				if (stat == 0x1 || stat == 0x2 ||
				    stat == 0x10 || stat == 0x11) {
					set_bit(MBX_INTERRUPT,
					    &ha->mbx_cmd_flags);

					mb0 = RD_REG_WORD(&reg->mailbox0);

					WRT_REG_DWORD(&reg->hccr,
					    HCCRX_CLR_RISC_INT);
					RD_REG_DWORD(&reg->hccr);
					break;
				}

				/* Clear this intr; it wasn't a mailbox intr */
				WRT_REG_DWORD(&reg->hccr, HCCRX_CLR_RISC_INT);
				RD_REG_DWORD(&reg->hccr);
			}
			udelay(5);
		}

		if (test_and_clear_bit(MBX_INTERRUPT, &ha->mbx_cmd_flags)) {
			rval = mb0 & MBS_MASK;
			for (idx = 0; idx < dwords; idx++)
				ram[cnt + idx] = swab32(dump[idx]);
		} else {
			rval = QLA_FUNCTION_FAILED;
		}
	}

	*nxt = rval == QLA_SUCCESS ? &ram[cnt]: NULL;
	return rval;
}

static int
qla24xx_dump_memory(struct qla_hw_data *ha, uint32_t *code_ram,
    uint32_t cram_size, void **nxt)
{
	int rval;

	/* Code RAM. */
	rval = qla24xx_dump_ram(ha, 0x20000, code_ram, cram_size / 4, nxt);
	if (rval != QLA_SUCCESS)
		return rval;

	/* External Memory. */
	return qla24xx_dump_ram(ha, 0x100000, *nxt,
	    ha->fw_memory_size - 0x100000 + 1, nxt);
}

static uint32_t *
qla24xx_read_window(struct device_reg_24xx __iomem *reg, uint32_t iobase,
    uint32_t count, uint32_t *buf)
{
	uint32_t __iomem *dmp_reg;

	WRT_REG_DWORD(&reg->iobase_addr, iobase);
	dmp_reg = &reg->iobase_window;
	while (count--)
		*buf++ = htonl(RD_REG_DWORD(dmp_reg++));

	return buf;
}

static inline int
qla24xx_pause_risc(struct device_reg_24xx __iomem *reg)
{
	int rval = QLA_SUCCESS;
	uint32_t cnt;

	WRT_REG_DWORD(&reg->hccr, HCCRX_SET_RISC_PAUSE);
	for (cnt = 30000;
	    ((RD_REG_DWORD(&reg->host_status) & HSRX_RISC_PAUSED) == 0) &&
	    rval == QLA_SUCCESS; cnt--) {
		if (cnt)
			udelay(100);
		else
			rval = QLA_FUNCTION_TIMEOUT;
	}

	return rval;
}

static int
qla24xx_soft_reset(struct qla_hw_data *ha)
{
	int rval = QLA_SUCCESS;
	uint32_t cnt;
	uint16_t mb0, wd;
	struct device_reg_24xx __iomem *reg = &ha->iobase->isp24;

	/* Reset RISC. */
	WRT_REG_DWORD(&reg->ctrl_status, CSRX_DMA_SHUTDOWN|MWB_4096_BYTES);
	for (cnt = 0; cnt < 30000; cnt++) {
		if ((RD_REG_DWORD(&reg->ctrl_status) & CSRX_DMA_ACTIVE) == 0)
			break;

		udelay(10);
	}

	WRT_REG_DWORD(&reg->ctrl_status,
	    CSRX_ISP_SOFT_RESET|CSRX_DMA_SHUTDOWN|MWB_4096_BYTES);
	pci_read_config_word(ha->pdev, PCI_COMMAND, &wd);

	udelay(100);
	/* Wait for firmware to complete NVRAM accesses. */
	mb0 = (uint32_t) RD_REG_WORD(&reg->mailbox0);
	for (cnt = 10000 ; cnt && mb0; cnt--) {
		udelay(5);
		mb0 = (uint32_t) RD_REG_WORD(&reg->mailbox0);
		barrier();
	}

	/* Wait for soft-reset to complete. */
	for (cnt = 0; cnt < 30000; cnt++) {
		if ((RD_REG_DWORD(&reg->ctrl_status) &
		    CSRX_ISP_SOFT_RESET) == 0)
			break;

		udelay(10);
	}
	WRT_REG_DWORD(&reg->hccr, HCCRX_CLR_RISC_RESET);
	RD_REG_DWORD(&reg->hccr);             /* PCI Posting. */

	for (cnt = 30000; RD_REG_WORD(&reg->mailbox0) != 0 &&
	    rval == QLA_SUCCESS; cnt--) {
		if (cnt)
			udelay(100);
		else
			rval = QLA_FUNCTION_TIMEOUT;
	}

	return rval;
}

static int
qla2xxx_dump_ram(struct qla_hw_data *ha, uint32_t addr, uint16_t *ram,
    uint32_t ram_words, void **nxt)
{
	int rval;
	uint32_t cnt, stat, timer, words, idx;
	uint16_t mb0;
	struct device_reg_2xxx __iomem *reg = &ha->iobase->isp;
	dma_addr_t dump_dma = ha->gid_list_dma;
	uint16_t *dump = (uint16_t *)ha->gid_list;

	rval = QLA_SUCCESS;
	mb0 = 0;

	WRT_MAILBOX_REG(ha, reg, 0, MBC_DUMP_RISC_RAM_EXTENDED);
	clear_bit(MBX_INTERRUPT, &ha->mbx_cmd_flags);

	words = GID_LIST_SIZE / 2;
	for (cnt = 0; cnt < ram_words && rval == QLA_SUCCESS;
	    cnt += words, addr += words) {
		if (cnt + words > ram_words)
			words = ram_words - cnt;

		WRT_MAILBOX_REG(ha, reg, 1, LSW(addr));
		WRT_MAILBOX_REG(ha, reg, 8, MSW(addr));

		WRT_MAILBOX_REG(ha, reg, 2, MSW(dump_dma));
		WRT_MAILBOX_REG(ha, reg, 3, LSW(dump_dma));
		WRT_MAILBOX_REG(ha, reg, 6, MSW(MSD(dump_dma)));
		WRT_MAILBOX_REG(ha, reg, 7, LSW(MSD(dump_dma)));

		WRT_MAILBOX_REG(ha, reg, 4, words);
		WRT_REG_WORD(&reg->hccr, HCCR_SET_HOST_INT);

		for (timer = 6000000; timer; timer--) {
			/* Check for pending interrupts. */
			stat = RD_REG_DWORD(&reg->u.isp2300.host_status);
			if (stat & HSR_RISC_INT) {
				stat &= 0xff;

				if (stat == 0x1 || stat == 0x2) {
					set_bit(MBX_INTERRUPT,
					    &ha->mbx_cmd_flags);

					mb0 = RD_MAILBOX_REG(ha, reg, 0);

					/* Release mailbox registers. */
					WRT_REG_WORD(&reg->semaphore, 0);
					WRT_REG_WORD(&reg->hccr,
					    HCCR_CLR_RISC_INT);
					RD_REG_WORD(&reg->hccr);
					break;
				} else if (stat == 0x10 || stat == 0x11) {
					set_bit(MBX_INTERRUPT,
					    &ha->mbx_cmd_flags);

					mb0 = RD_MAILBOX_REG(ha, reg, 0);

					WRT_REG_WORD(&reg->hccr,
					    HCCR_CLR_RISC_INT);
					RD_REG_WORD(&reg->hccr);
					break;
				}

				/* clear this intr; it wasn't a mailbox intr */
				WRT_REG_WORD(&reg->hccr, HCCR_CLR_RISC_INT);
				RD_REG_WORD(&reg->hccr);
			}
			udelay(5);
		}

		if (test_and_clear_bit(MBX_INTERRUPT, &ha->mbx_cmd_flags)) {
			rval = mb0 & MBS_MASK;
			for (idx = 0; idx < words; idx++)
				ram[cnt + idx] = swab16(dump[idx]);
		} else {
			rval = QLA_FUNCTION_FAILED;
		}
	}

	*nxt = rval == QLA_SUCCESS ? &ram[cnt]: NULL;
	return rval;
}

static inline void
qla2xxx_read_window(struct device_reg_2xxx __iomem *reg, uint32_t count,
    uint16_t *buf)
{
	uint16_t __iomem *dmp_reg = &reg->u.isp2300.fb_cmd;

	while (count--)
		*buf++ = htons(RD_REG_WORD(dmp_reg++));
}

static inline void *
qla24xx_copy_eft(struct qla_hw_data *ha, void *ptr)
{
	if (!ha->eft)
		return ptr;

	memcpy(ptr, ha->eft, ntohl(ha->fw_dump->eft_size));
	return ptr + ntohl(ha->fw_dump->eft_size);
}

static inline void *
qla25xx_copy_fce(struct qla_hw_data *ha, void *ptr, uint32_t **last_chain)
{
	uint32_t cnt;
	uint32_t *iter_reg;
	struct qla2xxx_fce_chain *fcec = ptr;

	if (!ha->fce)
		return ptr;

	*last_chain = &fcec->type;
	fcec->type = __constant_htonl(DUMP_CHAIN_FCE);
	fcec->chain_size = htonl(sizeof(struct qla2xxx_fce_chain) +
	    fce_calc_size(ha->fce_bufs));
	fcec->size = htonl(fce_calc_size(ha->fce_bufs));
	fcec->addr_l = htonl(LSD(ha->fce_dma));
	fcec->addr_h = htonl(MSD(ha->fce_dma));

	iter_reg = fcec->eregs;
	for (cnt = 0; cnt < 8; cnt++)
		*iter_reg++ = htonl(ha->fce_mb[cnt]);

	memcpy(iter_reg, ha->fce, ntohl(fcec->size));

	return (char *)iter_reg + ntohl(fcec->size);
}

static inline void *
qla25xx_copy_mq(struct qla_hw_data *ha, void *ptr, uint32_t **last_chain)
{
	uint32_t cnt, que_idx;
	uint8_t que_cnt;
	struct qla2xxx_mq_chain *mq = ptr;
	struct device_reg_25xxmq __iomem *reg;

	if (!ha->mqenable)
		return ptr;

	mq = ptr;
	*last_chain = &mq->type;
	mq->type = __constant_htonl(DUMP_CHAIN_MQ);
	mq->chain_size = __constant_htonl(sizeof(struct qla2xxx_mq_chain));

	que_cnt = ha->max_req_queues > ha->max_rsp_queues ?
		ha->max_req_queues : ha->max_rsp_queues;
	mq->count = htonl(que_cnt);
	for (cnt = 0; cnt < que_cnt; cnt++) {
		reg = (struct device_reg_25xxmq *) ((void *)
			ha->mqiobase + cnt * QLA_QUE_PAGE);
		que_idx = cnt * 4;
		mq->qregs[que_idx] = htonl(RD_REG_DWORD(&reg->req_q_in));
		mq->qregs[que_idx+1] = htonl(RD_REG_DWORD(&reg->req_q_out));
		mq->qregs[que_idx+2] = htonl(RD_REG_DWORD(&reg->rsp_q_in));
		mq->qregs[que_idx+3] = htonl(RD_REG_DWORD(&reg->rsp_q_out));
	}

	return ptr + sizeof(struct qla2xxx_mq_chain);
}

void
qla2xxx_dump_post_process(scsi_qla_host_t *vha, int rval)
{
	struct qla_hw_data *ha = vha->hw;

	if (rval != QLA_SUCCESS) {
		ql_log(ql_log_warn, vha, 0xd000,
		    "Failed to dump firmware (%x).\n", rval);
		ha->fw_dumped = 0;
	} else {
		ql_log(ql_log_info, vha, 0xd001,
		    "Firmware dump saved to temp buffer (%ld/%p).\n",
		    vha->host_no, ha->fw_dump);
		ha->fw_dumped = 1;
		qla2x00_post_uevent_work(vha, QLA_UEVENT_CODE_FW_DUMP);
	}
}

/**
 * qla2300_fw_dump() - Dumps binary data from the 2300 firmware.
 * @ha: HA context
 * @hardware_locked: Called with the hardware_lock
 */
void
qla2300_fw_dump(scsi_qla_host_t *vha, int hardware_locked)
{
	int		rval;
	uint32_t	cnt;
	struct qla_hw_data *ha = vha->hw;
	struct device_reg_2xxx __iomem *reg = &ha->iobase->isp;
	uint16_t __iomem *dmp_reg;
	unsigned long	flags;
	struct qla2300_fw_dump	*fw;
	void		*nxt;
	struct scsi_qla_host *base_vha = pci_get_drvdata(ha->pdev);

	flags = 0;

	if (!hardware_locked)
		spin_lock_irqsave(&ha->hardware_lock, flags);

	if (!ha->fw_dump) {
		ql_log(ql_log_warn, vha, 0xd002,
		    "No buffer available for dump.\n");
		goto qla2300_fw_dump_failed;
	}

	if (ha->fw_dumped) {
		ql_log(ql_log_warn, vha, 0xd003,
		    "Firmware has been previously dumped (%p) "
		    "-- ignoring request.\n",
		    ha->fw_dump);
		goto qla2300_fw_dump_failed;
	}
	fw = &ha->fw_dump->isp.isp23;
	qla2xxx_prep_dump(ha, ha->fw_dump);

	rval = QLA_SUCCESS;
	fw->hccr = htons(RD_REG_WORD(&reg->hccr));

	/* Pause RISC. */
	WRT_REG_WORD(&reg->hccr, HCCR_PAUSE_RISC);
	if (IS_QLA2300(ha)) {
		for (cnt = 30000;
		    (RD_REG_WORD(&reg->hccr) & HCCR_RISC_PAUSE) == 0 &&
			rval == QLA_SUCCESS; cnt--) {
			if (cnt)
				udelay(100);
			else
				rval = QLA_FUNCTION_TIMEOUT;
		}
	} else {
		RD_REG_WORD(&reg->hccr);		/* PCI Posting. */
		udelay(10);
	}

	if (rval == QLA_SUCCESS) {
		dmp_reg = &reg->flash_address;
		for (cnt = 0; cnt < sizeof(fw->pbiu_reg) / 2; cnt++)
			fw->pbiu_reg[cnt] = htons(RD_REG_WORD(dmp_reg++));

		dmp_reg = &reg->u.isp2300.req_q_in;
		for (cnt = 0; cnt < sizeof(fw->risc_host_reg) / 2; cnt++)
			fw->risc_host_reg[cnt] = htons(RD_REG_WORD(dmp_reg++));

		dmp_reg = &reg->u.isp2300.mailbox0;
		for (cnt = 0; cnt < sizeof(fw->mailbox_reg) / 2; cnt++)
			fw->mailbox_reg[cnt] = htons(RD_REG_WORD(dmp_reg++));

		WRT_REG_WORD(&reg->ctrl_status, 0x40);
		qla2xxx_read_window(reg, 32, fw->resp_dma_reg);

		WRT_REG_WORD(&reg->ctrl_status, 0x50);
		qla2xxx_read_window(reg, 48, fw->dma_reg);

		WRT_REG_WORD(&reg->ctrl_status, 0x00);
		dmp_reg = &reg->risc_hw;
		for (cnt = 0; cnt < sizeof(fw->risc_hdw_reg) / 2; cnt++)
			fw->risc_hdw_reg[cnt] = htons(RD_REG_WORD(dmp_reg++));

		WRT_REG_WORD(&reg->pcr, 0x2000);
		qla2xxx_read_window(reg, 16, fw->risc_gp0_reg);

		WRT_REG_WORD(&reg->pcr, 0x2200);
		qla2xxx_read_window(reg, 16, fw->risc_gp1_reg);

		WRT_REG_WORD(&reg->pcr, 0x2400);
		qla2xxx_read_window(reg, 16, fw->risc_gp2_reg);

		WRT_REG_WORD(&reg->pcr, 0x2600);
		qla2xxx_read_window(reg, 16, fw->risc_gp3_reg);

		WRT_REG_WORD(&reg->pcr, 0x2800);
		qla2xxx_read_window(reg, 16, fw->risc_gp4_reg);

		WRT_REG_WORD(&reg->pcr, 0x2A00);
		qla2xxx_read_window(reg, 16, fw->risc_gp5_reg);

		WRT_REG_WORD(&reg->pcr, 0x2C00);
		qla2xxx_read_window(reg, 16, fw->risc_gp6_reg);

		WRT_REG_WORD(&reg->pcr, 0x2E00);
		qla2xxx_read_window(reg, 16, fw->risc_gp7_reg);

		WRT_REG_WORD(&reg->ctrl_status, 0x10);
		qla2xxx_read_window(reg, 64, fw->frame_buf_hdw_reg);

		WRT_REG_WORD(&reg->ctrl_status, 0x20);
		qla2xxx_read_window(reg, 64, fw->fpm_b0_reg);

		WRT_REG_WORD(&reg->ctrl_status, 0x30);
		qla2xxx_read_window(reg, 64, fw->fpm_b1_reg);

		/* Reset RISC. */
		WRT_REG_WORD(&reg->ctrl_status, CSR_ISP_SOFT_RESET);
		for (cnt = 0; cnt < 30000; cnt++) {
			if ((RD_REG_WORD(&reg->ctrl_status) &
			    CSR_ISP_SOFT_RESET) == 0)
				break;

			udelay(10);
		}
	}

	if (!IS_QLA2300(ha)) {
		for (cnt = 30000; RD_MAILBOX_REG(ha, reg, 0) != 0 &&
		    rval == QLA_SUCCESS; cnt--) {
			if (cnt)
				udelay(100);
			else
				rval = QLA_FUNCTION_TIMEOUT;
		}
	}

	/* Get RISC SRAM. */
	if (rval == QLA_SUCCESS)
		rval = qla2xxx_dump_ram(ha, 0x800, fw->risc_ram,
		    sizeof(fw->risc_ram) / 2, &nxt);

	/* Get stack SRAM. */
	if (rval == QLA_SUCCESS)
		rval = qla2xxx_dump_ram(ha, 0x10000, fw->stack_ram,
		    sizeof(fw->stack_ram) / 2, &nxt);

	/* Get data SRAM. */
	if (rval == QLA_SUCCESS)
		rval = qla2xxx_dump_ram(ha, 0x11000, fw->data_ram,
		    ha->fw_memory_size - 0x11000 + 1, &nxt);

	if (rval == QLA_SUCCESS)
		qla2xxx_copy_queues(ha, nxt);

	qla2xxx_dump_post_process(base_vha, rval);

qla2300_fw_dump_failed:
	if (!hardware_locked)
		spin_unlock_irqrestore(&ha->hardware_lock, flags);
}

/**
 * qla2100_fw_dump() - Dumps binary data from the 2100/2200 firmware.
 * @ha: HA context
 * @hardware_locked: Called with the hardware_lock
 */
void
qla2100_fw_dump(scsi_qla_host_t *vha, int hardware_locked)
{
	int		rval;
	uint32_t	cnt, timer;
	uint16_t	risc_address;
	uint16_t	mb0, mb2;
	struct qla_hw_data *ha = vha->hw;
	struct device_reg_2xxx __iomem *reg = &ha->iobase->isp;
	uint16_t __iomem *dmp_reg;
	unsigned long	flags;
	struct qla2100_fw_dump	*fw;
	struct scsi_qla_host *base_vha = pci_get_drvdata(ha->pdev);

	risc_address = 0;
	mb0 = mb2 = 0;
	flags = 0;

	if (!hardware_locked)
		spin_lock_irqsave(&ha->hardware_lock, flags);

	if (!ha->fw_dump) {
		ql_log(ql_log_warn, vha, 0xd004,
		    "No buffer available for dump.\n");
		goto qla2100_fw_dump_failed;
	}

	if (ha->fw_dumped) {
		ql_log(ql_log_warn, vha, 0xd005,
		    "Firmware has been previously dumped (%p) "
		    "-- ignoring request.\n",
		    ha->fw_dump);
		goto qla2100_fw_dump_failed;
	}
	fw = &ha->fw_dump->isp.isp21;
	qla2xxx_prep_dump(ha, ha->fw_dump);

	rval = QLA_SUCCESS;
	fw->hccr = htons(RD_REG_WORD(&reg->hccr));

	/* Pause RISC. */
	WRT_REG_WORD(&reg->hccr, HCCR_PAUSE_RISC);
	for (cnt = 30000; (RD_REG_WORD(&reg->hccr) & HCCR_RISC_PAUSE) == 0 &&
	    rval == QLA_SUCCESS; cnt--) {
		if (cnt)
			udelay(100);
		else
			rval = QLA_FUNCTION_TIMEOUT;
	}
	if (rval == QLA_SUCCESS) {
		dmp_reg = &reg->flash_address;
		for (cnt = 0; cnt < sizeof(fw->pbiu_reg) / 2; cnt++)
			fw->pbiu_reg[cnt] = htons(RD_REG_WORD(dmp_reg++));

		dmp_reg = &reg->u.isp2100.mailbox0;
		for (cnt = 0; cnt < ha->mbx_count; cnt++) {
			if (cnt == 8)
				dmp_reg = &reg->u_end.isp2200.mailbox8;

			fw->mailbox_reg[cnt] = htons(RD_REG_WORD(dmp_reg++));
		}

		dmp_reg = &reg->u.isp2100.unused_2[0];
		for (cnt = 0; cnt < sizeof(fw->dma_reg) / 2; cnt++)
			fw->dma_reg[cnt] = htons(RD_REG_WORD(dmp_reg++));

		WRT_REG_WORD(&reg->ctrl_status, 0x00);
		dmp_reg = &reg->risc_hw;
		for (cnt = 0; cnt < sizeof(fw->risc_hdw_reg) / 2; cnt++)
			fw->risc_hdw_reg[cnt] = htons(RD_REG_WORD(dmp_reg++));

		WRT_REG_WORD(&reg->pcr, 0x2000);
		qla2xxx_read_window(reg, 16, fw->risc_gp0_reg);

		WRT_REG_WORD(&reg->pcr, 0x2100);
		qla2xxx_read_window(reg, 16, fw->risc_gp1_reg);

		WRT_REG_WORD(&reg->pcr, 0x2200);
		qla2xxx_read_window(reg, 16, fw->risc_gp2_reg);

		WRT_REG_WORD(&reg->pcr, 0x2300);
		qla2xxx_read_window(reg, 16, fw->risc_gp3_reg);

		WRT_REG_WORD(&reg->pcr, 0x2400);
		qla2xxx_read_window(reg, 16, fw->risc_gp4_reg);

		WRT_REG_WORD(&reg->pcr, 0x2500);
		qla2xxx_read_window(reg, 16, fw->risc_gp5_reg);

		WRT_REG_WORD(&reg->pcr, 0x2600);
		qla2xxx_read_window(reg, 16, fw->risc_gp6_reg);

		WRT_REG_WORD(&reg->pcr, 0x2700);
		qla2xxx_read_window(reg, 16, fw->risc_gp7_reg);

		WRT_REG_WORD(&reg->ctrl_status, 0x10);
		qla2xxx_read_window(reg, 16, fw->frame_buf_hdw_reg);

		WRT_REG_WORD(&reg->ctrl_status, 0x20);
		qla2xxx_read_window(reg, 64, fw->fpm_b0_reg);

		WRT_REG_WORD(&reg->ctrl_status, 0x30);
		qla2xxx_read_window(reg, 64, fw->fpm_b1_reg);

		/* Reset the ISP. */
		WRT_REG_WORD(&reg->ctrl_status, CSR_ISP_SOFT_RESET);
	}

	for (cnt = 30000; RD_MAILBOX_REG(ha, reg, 0) != 0 &&
	    rval == QLA_SUCCESS; cnt--) {
		if (cnt)
			udelay(100);
		else
			rval = QLA_FUNCTION_TIMEOUT;
	}

	/* Pause RISC. */
	if (rval == QLA_SUCCESS && (IS_QLA2200(ha) || (IS_QLA2100(ha) &&
	    (RD_REG_WORD(&reg->mctr) & (BIT_1 | BIT_0)) != 0))) {

		WRT_REG_WORD(&reg->hccr, HCCR_PAUSE_RISC);
		for (cnt = 30000;
		    (RD_REG_WORD(&reg->hccr) & HCCR_RISC_PAUSE) == 0 &&
		    rval == QLA_SUCCESS; cnt--) {
			if (cnt)
				udelay(100);
			else
				rval = QLA_FUNCTION_TIMEOUT;
		}
		if (rval == QLA_SUCCESS) {
			/* Set memory configuration and timing. */
			if (IS_QLA2100(ha))
				WRT_REG_WORD(&reg->mctr, 0xf1);
			else
				WRT_REG_WORD(&reg->mctr, 0xf2);
			RD_REG_WORD(&reg->mctr);	/* PCI Posting. */

			/* Release RISC. */
			WRT_REG_WORD(&reg->hccr, HCCR_RELEASE_RISC);
		}
	}

	if (rval == QLA_SUCCESS) {
		/* Get RISC SRAM. */
		risc_address = 0x1000;
 		WRT_MAILBOX_REG(ha, reg, 0, MBC_READ_RAM_WORD);
		clear_bit(MBX_INTERRUPT, &ha->mbx_cmd_flags);
	}
	for (cnt = 0; cnt < sizeof(fw->risc_ram) / 2 && rval == QLA_SUCCESS;
	    cnt++, risc_address++) {
 		WRT_MAILBOX_REG(ha, reg, 1, risc_address);
		WRT_REG_WORD(&reg->hccr, HCCR_SET_HOST_INT);

		for (timer = 6000000; timer != 0; timer--) {
			/* Check for pending interrupts. */
			if (RD_REG_WORD(&reg->istatus) & ISR_RISC_INT) {
				if (RD_REG_WORD(&reg->semaphore) & BIT_0) {
					set_bit(MBX_INTERRUPT,
					    &ha->mbx_cmd_flags);

					mb0 = RD_MAILBOX_REG(ha, reg, 0);
					mb2 = RD_MAILBOX_REG(ha, reg, 2);

					WRT_REG_WORD(&reg->semaphore, 0);
					WRT_REG_WORD(&reg->hccr,
					    HCCR_CLR_RISC_INT);
					RD_REG_WORD(&reg->hccr);
					break;
				}
				WRT_REG_WORD(&reg->hccr, HCCR_CLR_RISC_INT);
				RD_REG_WORD(&reg->hccr);
			}
			udelay(5);
		}

		if (test_and_clear_bit(MBX_INTERRUPT, &ha->mbx_cmd_flags)) {
			rval = mb0 & MBS_MASK;
			fw->risc_ram[cnt] = htons(mb2);
		} else {
			rval = QLA_FUNCTION_FAILED;
		}
	}

	if (rval == QLA_SUCCESS)
		qla2xxx_copy_queues(ha, &fw->risc_ram[cnt]);

	qla2xxx_dump_post_process(base_vha, rval);

qla2100_fw_dump_failed:
	if (!hardware_locked)
		spin_unlock_irqrestore(&ha->hardware_lock, flags);
}

void
qla24xx_fw_dump(scsi_qla_host_t *vha, int hardware_locked)
{
	int		rval;
	uint32_t	cnt;
	uint32_t	risc_address;
	struct qla_hw_data *ha = vha->hw;
	struct device_reg_24xx __iomem *reg = &ha->iobase->isp24;
	uint32_t __iomem *dmp_reg;
	uint32_t	*iter_reg;
	uint16_t __iomem *mbx_reg;
	unsigned long	flags;
	struct qla24xx_fw_dump *fw;
	uint32_t	ext_mem_cnt;
	void		*nxt;
	struct scsi_qla_host *base_vha = pci_get_drvdata(ha->pdev);

	if (IS_QLA82XX(ha))
		return;

	risc_address = ext_mem_cnt = 0;
	flags = 0;

	if (!hardware_locked)
		spin_lock_irqsave(&ha->hardware_lock, flags);

	if (!ha->fw_dump) {
		ql_log(ql_log_warn, vha, 0xd006,
		    "No buffer available for dump.\n");
		goto qla24xx_fw_dump_failed;
	}

	if (ha->fw_dumped) {
		ql_log(ql_log_warn, vha, 0xd007,
		    "Firmware has been previously dumped (%p) "
		    "-- ignoring request.\n",
		    ha->fw_dump);
		goto qla24xx_fw_dump_failed;
	}
	fw = &ha->fw_dump->isp.isp24;
	qla2xxx_prep_dump(ha, ha->fw_dump);

	fw->host_status = htonl(RD_REG_DWORD(&reg->host_status));

	/* Pause RISC. */
	rval = qla24xx_pause_risc(reg);
	if (rval != QLA_SUCCESS)
		goto qla24xx_fw_dump_failed_0;

	/* Host interface registers. */
	dmp_reg = &reg->flash_addr;
	for (cnt = 0; cnt < sizeof(fw->host_reg) / 4; cnt++)
		fw->host_reg[cnt] = htonl(RD_REG_DWORD(dmp_reg++));

	/* Disable interrupts. */
	WRT_REG_DWORD(&reg->ictrl, 0);
	RD_REG_DWORD(&reg->ictrl);

	/* Shadow registers. */
	WRT_REG_DWORD(&reg->iobase_addr, 0x0F70);
	RD_REG_DWORD(&reg->iobase_addr);
	WRT_REG_DWORD(&reg->iobase_select, 0xB0000000);
	fw->shadow_reg[0] = htonl(RD_REG_DWORD(&reg->iobase_sdata));

	WRT_REG_DWORD(&reg->iobase_select, 0xB0100000);
	fw->shadow_reg[1] = htonl(RD_REG_DWORD(&reg->iobase_sdata));

	WRT_REG_DWORD(&reg->iobase_select, 0xB0200000);
	fw->shadow_reg[2] = htonl(RD_REG_DWORD(&reg->iobase_sdata));

	WRT_REG_DWORD(&reg->iobase_select, 0xB0300000);
	fw->shadow_reg[3] = htonl(RD_REG_DWORD(&reg->iobase_sdata));

	WRT_REG_DWORD(&reg->iobase_select, 0xB0400000);
	fw->shadow_reg[4] = htonl(RD_REG_DWORD(&reg->iobase_sdata));

	WRT_REG_DWORD(&reg->iobase_select, 0xB0500000);
	fw->shadow_reg[5] = htonl(RD_REG_DWORD(&reg->iobase_sdata));

	WRT_REG_DWORD(&reg->iobase_select, 0xB0600000);
	fw->shadow_reg[6] = htonl(RD_REG_DWORD(&reg->iobase_sdata));

	/* Mailbox registers. */
	mbx_reg = &reg->mailbox0;
	for (cnt = 0; cnt < sizeof(fw->mailbox_reg) / 2; cnt++)
		fw->mailbox_reg[cnt] = htons(RD_REG_WORD(mbx_reg++));

	/* Transfer sequence registers. */
	iter_reg = fw->xseq_gp_reg;
	iter_reg = qla24xx_read_window(reg, 0xBF00, 16, iter_reg);
	iter_reg = qla24xx_read_window(reg, 0xBF10, 16, iter_reg);
	iter_reg = qla24xx_read_window(reg, 0xBF20, 16, iter_reg);
	iter_reg = qla24xx_read_window(reg, 0xBF30, 16, iter_reg);
	iter_reg = qla24xx_read_window(reg, 0xBF40, 16, iter_reg);
	iter_reg = qla24xx_read_window(reg, 0xBF50, 16, iter_reg);
	iter_reg = qla24xx_read_window(reg, 0xBF60, 16, iter_reg);
	qla24xx_read_window(reg, 0xBF70, 16, iter_reg);

	qla24xx_read_window(reg, 0xBFE0, 16, fw->xseq_0_reg);
	qla24xx_read_window(reg, 0xBFF0, 16, fw->xseq_1_reg);

	/* Receive sequence registers. */
	iter_reg = fw->rseq_gp_reg;
	iter_reg = qla24xx_read_window(reg, 0xFF00, 16, iter_reg);
	iter_reg = qla24xx_read_window(reg, 0xFF10, 16, iter_reg);
	iter_reg = qla24xx_read_window(reg, 0xFF20, 16, iter_reg);
	iter_reg = qla24xx_read_window(reg, 0xFF30, 16, iter_reg);
	iter_reg = qla24xx_read_window(reg, 0xFF40, 16, iter_reg);
	iter_reg = qla24xx_read_window(reg, 0xFF50, 16, iter_reg);
	iter_reg = qla24xx_read_window(reg, 0xFF60, 16, iter_reg);
	qla24xx_read_window(reg, 0xFF70, 16, iter_reg);

	qla24xx_read_window(reg, 0xFFD0, 16, fw->rseq_0_reg);
	qla24xx_read_window(reg, 0xFFE0, 16, fw->rseq_1_reg);
	qla24xx_read_window(reg, 0xFFF0, 16, fw->rseq_2_reg);

	/* Command DMA registers. */
	qla24xx_read_window(reg, 0x7100, 16, fw->cmd_dma_reg);

	/* Queues. */
	iter_reg = fw->req0_dma_reg;
	iter_reg = qla24xx_read_window(reg, 0x7200, 8, iter_reg);
	dmp_reg = &reg->iobase_q;
	for (cnt = 0; cnt < 7; cnt++)
		*iter_reg++ = htonl(RD_REG_DWORD(dmp_reg++));

	iter_reg = fw->resp0_dma_reg;
	iter_reg = qla24xx_read_window(reg, 0x7300, 8, iter_reg);
	dmp_reg = &reg->iobase_q;
	for (cnt = 0; cnt < 7; cnt++)
		*iter_reg++ = htonl(RD_REG_DWORD(dmp_reg++));

	iter_reg = fw->req1_dma_reg;
	iter_reg = qla24xx_read_window(reg, 0x7400, 8, iter_reg);
	dmp_reg = &reg->iobase_q;
	for (cnt = 0; cnt < 7; cnt++)
		*iter_reg++ = htonl(RD_REG_DWORD(dmp_reg++));

	/* Transmit DMA registers. */
	iter_reg = fw->xmt0_dma_reg;
	iter_reg = qla24xx_read_window(reg, 0x7600, 16, iter_reg);
	qla24xx_read_window(reg, 0x7610, 16, iter_reg);

	iter_reg = fw->xmt1_dma_reg;
	iter_reg = qla24xx_read_window(reg, 0x7620, 16, iter_reg);
	qla24xx_read_window(reg, 0x7630, 16, iter_reg);

	iter_reg = fw->xmt2_dma_reg;
	iter_reg = qla24xx_read_window(reg, 0x7640, 16, iter_reg);
	qla24xx_read_window(reg, 0x7650, 16, iter_reg);

	iter_reg = fw->xmt3_dma_reg;
	iter_reg = qla24xx_read_window(reg, 0x7660, 16, iter_reg);
	qla24xx_read_window(reg, 0x7670, 16, iter_reg);

	iter_reg = fw->xmt4_dma_reg;
	iter_reg = qla24xx_read_window(reg, 0x7680, 16, iter_reg);
	qla24xx_read_window(reg, 0x7690, 16, iter_reg);

	qla24xx_read_window(reg, 0x76A0, 16, fw->xmt_data_dma_reg);

	/* Receive DMA registers. */
	iter_reg = fw->rcvt0_data_dma_reg;
	iter_reg = qla24xx_read_window(reg, 0x7700, 16, iter_reg);
	qla24xx_read_window(reg, 0x7710, 16, iter_reg);

	iter_reg = fw->rcvt1_data_dma_reg;
	iter_reg = qla24xx_read_window(reg, 0x7720, 16, iter_reg);
	qla24xx_read_window(reg, 0x7730, 16, iter_reg);

	/* RISC registers. */
	iter_reg = fw->risc_gp_reg;
	iter_reg = qla24xx_read_window(reg, 0x0F00, 16, iter_reg);
	iter_reg = qla24xx_read_window(reg, 0x0F10, 16, iter_reg);
	iter_reg = qla24xx_read_window(reg, 0x0F20, 16, iter_reg);
	iter_reg = qla24xx_read_window(reg, 0x0F30, 16, iter_reg);
	iter_reg = qla24xx_read_window(reg, 0x0F40, 16, iter_reg);
	iter_reg = qla24xx_read_window(reg, 0x0F50, 16, iter_reg);
	iter_reg = qla24xx_read_window(reg, 0x0F60, 16, iter_reg);
	qla24xx_read_window(reg, 0x0F70, 16, iter_reg);

	/* Local memory controller registers. */
	iter_reg = fw->lmc_reg;
	iter_reg = qla24xx_read_window(reg, 0x3000, 16, iter_reg);
	iter_reg = qla24xx_read_window(reg, 0x3010, 16, iter_reg);
	iter_reg = qla24xx_read_window(reg, 0x3020, 16, iter_reg);
	iter_reg = qla24xx_read_window(reg, 0x3030, 16, iter_reg);
	iter_reg = qla24xx_read_window(reg, 0x3040, 16, iter_reg);
	iter_reg = qla24xx_read_window(reg, 0x3050, 16, iter_reg);
	qla24xx_read_window(reg, 0x3060, 16, iter_reg);

	/* Fibre Protocol Module registers. */
	iter_reg = fw->fpm_hdw_reg;
	iter_reg = qla24xx_read_window(reg, 0x4000, 16, iter_reg);
	iter_reg = qla24xx_read_window(reg, 0x4010, 16, iter_reg);
	iter_reg = qla24xx_read_window(reg, 0x4020, 16, iter_reg);
	iter_reg = qla24xx_read_window(reg, 0x4030, 16, iter_reg);
	iter_reg = qla24xx_read_window(reg, 0x4040, 16, iter_reg);
	iter_reg = qla24xx_read_window(reg, 0x4050, 16, iter_reg);
	iter_reg = qla24xx_read_window(reg, 0x4060, 16, iter_reg);
	iter_reg = qla24xx_read_window(reg, 0x4070, 16, iter_reg);
	iter_reg = qla24xx_read_window(reg, 0x4080, 16, iter_reg);
	iter_reg = qla24xx_read_window(reg, 0x4090, 16, iter_reg);
	iter_reg = qla24xx_read_window(reg, 0x40A0, 16, iter_reg);
	qla24xx_read_window(reg, 0x40B0, 16, iter_reg);

	/* Frame Buffer registers. */
	iter_reg = fw->fb_hdw_reg;
	iter_reg = qla24xx_read_window(reg, 0x6000, 16, iter_reg);
	iter_reg = qla24xx_read_window(reg, 0x6010, 16, iter_reg);
	iter_reg = qla24xx_read_window(reg, 0x6020, 16, iter_reg);
	iter_reg = qla24xx_read_window(reg, 0x6030, 16, iter_reg);
	iter_reg = qla24xx_read_window(reg, 0x6040, 16, iter_reg);
	iter_reg = qla24xx_read_window(reg, 0x6100, 16, iter_reg);
	iter_reg = qla24xx_read_window(reg, 0x6130, 16, iter_reg);
	iter_reg = qla24xx_read_window(reg, 0x6150, 16, iter_reg);
	iter_reg = qla24xx_read_window(reg, 0x6170, 16, iter_reg);
	iter_reg = qla24xx_read_window(reg, 0x6190, 16, iter_reg);
	qla24xx_read_window(reg, 0x61B0, 16, iter_reg);

	rval = qla24xx_soft_reset(ha);
	if (rval != QLA_SUCCESS)
		goto qla24xx_fw_dump_failed_0;

	rval = qla24xx_dump_memory(ha, fw->code_ram, sizeof(fw->code_ram),
	    &nxt);
	if (rval != QLA_SUCCESS)
		goto qla24xx_fw_dump_failed_0;

	nxt = qla2xxx_copy_queues(ha, nxt);

	qla24xx_copy_eft(ha, nxt);

qla24xx_fw_dump_failed_0:
	qla2xxx_dump_post_process(base_vha, rval);

qla24xx_fw_dump_failed:
	if (!hardware_locked)
		spin_unlock_irqrestore(&ha->hardware_lock, flags);
}

void
qla25xx_fw_dump(scsi_qla_host_t *vha, int hardware_locked)
{
	int		rval;
	uint32_t	cnt;
	uint32_t	risc_address;
	struct qla_hw_data *ha = vha->hw;
	struct device_reg_24xx __iomem *reg = &ha->iobase->isp24;
	uint32_t __iomem *dmp_reg;
	uint32_t	*iter_reg;
	uint16_t __iomem *mbx_reg;
	unsigned long	flags;
	struct qla25xx_fw_dump *fw;
	uint32_t	ext_mem_cnt;
	void		*nxt, *nxt_chain;
	uint32_t	*last_chain = NULL;
	struct scsi_qla_host *base_vha = pci_get_drvdata(ha->pdev);

	risc_address = ext_mem_cnt = 0;
	flags = 0;

	if (!hardware_locked)
		spin_lock_irqsave(&ha->hardware_lock, flags);

	if (!ha->fw_dump) {
		ql_log(ql_log_warn, vha, 0xd008,
		    "No buffer available for dump.\n");
		goto qla25xx_fw_dump_failed;
	}

	if (ha->fw_dumped) {
		ql_log(ql_log_warn, vha, 0xd009,
		    "Firmware has been previously dumped (%p) "
		    "-- ignoring request.\n",
		    ha->fw_dump);
		goto qla25xx_fw_dump_failed;
	}
	fw = &ha->fw_dump->isp.isp25;
	qla2xxx_prep_dump(ha, ha->fw_dump);
	ha->fw_dump->version = __constant_htonl(2);

	fw->host_status = htonl(RD_REG_DWORD(&reg->host_status));

	/* Pause RISC. */
	rval = qla24xx_pause_risc(reg);
	if (rval != QLA_SUCCESS)
		goto qla25xx_fw_dump_failed_0;

	/* Host/Risc registers. */
	iter_reg = fw->host_risc_reg;
	iter_reg = qla24xx_read_window(reg, 0x7000, 16, iter_reg);
	qla24xx_read_window(reg, 0x7010, 16, iter_reg);

	/* PCIe registers. */
	WRT_REG_DWORD(&reg->iobase_addr, 0x7C00);
	RD_REG_DWORD(&reg->iobase_addr);
	WRT_REG_DWORD(&reg->iobase_window, 0x01);
	dmp_reg = &reg->iobase_c4;
	fw->pcie_regs[0] = htonl(RD_REG_DWORD(dmp_reg++));
	fw->pcie_regs[1] = htonl(RD_REG_DWORD(dmp_reg++));
	fw->pcie_regs[2] = htonl(RD_REG_DWORD(dmp_reg));
	fw->pcie_regs[3] = htonl(RD_REG_DWORD(&reg->iobase_window));

	WRT_REG_DWORD(&reg->iobase_window, 0x00);
	RD_REG_DWORD(&reg->iobase_window);

	/* Host interface registers. */
	dmp_reg = &reg->flash_addr;
	for (cnt = 0; cnt < sizeof(fw->host_reg) / 4; cnt++)
		fw->host_reg[cnt] = htonl(RD_REG_DWORD(dmp_reg++));

	/* Disable interrupts. */
	WRT_REG_DWORD(&reg->ictrl, 0);
	RD_REG_DWORD(&reg->ictrl);

	/* Shadow registers. */
	WRT_REG_DWORD(&reg->iobase_addr, 0x0F70);
	RD_REG_DWORD(&reg->iobase_addr);
	WRT_REG_DWORD(&reg->iobase_select, 0xB0000000);
	fw->shadow_reg[0] = htonl(RD_REG_DWORD(&reg->iobase_sdata));

	WRT_REG_DWORD(&reg->iobase_select, 0xB0100000);
	fw->shadow_reg[1] = htonl(RD_REG_DWORD(&reg->iobase_sdata));

	WRT_REG_DWORD(&reg->iobase_select, 0xB0200000);
	fw->shadow_reg[2] = htonl(RD_REG_DWORD(&reg->iobase_sdata));

	WRT_REG_DWORD(&reg->iobase_select, 0xB0300000);
	fw->shadow_reg[3] = htonl(RD_REG_DWORD(&reg->iobase_sdata));

	WRT_REG_DWORD(&reg->iobase_select, 0xB0400000);
	fw->shadow_reg[4] = htonl(RD_REG_DWORD(&reg->iobase_sdata));

	WRT_REG_DWORD(&reg->iobase_select, 0xB0500000);
	fw->shadow_reg[5] = htonl(RD_REG_DWORD(&reg->iobase_sdata));

	WRT_REG_DWORD(&reg->iobase_select, 0xB0600000);
	fw->shadow_reg[6] = htonl(RD_REG_DWORD(&reg->iobase_sdata));

	WRT_REG_DWORD(&reg->iobase_select, 0xB0700000);
	fw->shadow_reg[7] = htonl(RD_REG_DWORD(&reg->iobase_sdata));

	WRT_REG_DWORD(&reg->iobase_select, 0xB0800000);
	fw->shadow_reg[8] = htonl(RD_REG_DWORD(&reg->iobase_sdata));

	WRT_REG_DWORD(&reg->iobase_select, 0xB0900000);
	fw->shadow_reg[9] = htonl(RD_REG_DWORD(&reg->iobase_sdata));

	WRT_REG_DWORD(&reg->iobase_select, 0xB0A00000);
	fw->shadow_reg[10] = htonl(RD_REG_DWORD(&reg->iobase_sdata));

	/* RISC I/O register. */
	WRT_REG_DWORD(&reg->iobase_addr, 0x0010);
	fw->risc_io_reg = htonl(RD_REG_DWORD(&reg->iobase_window));

	/* Mailbox registers. */
	mbx_reg = &reg->mailbox0;
	for (cnt = 0; cnt < sizeof(fw->mailbox_reg) / 2; cnt++)
		fw->mailbox_reg[cnt] = htons(RD_REG_WORD(mbx_reg++));

	/* Transfer sequence registers. */
	iter_reg = fw->xseq_gp_reg;
	iter_reg = qla24xx_read_window(reg, 0xBF00, 16, iter_reg);
	iter_reg = qla24xx_read_window(reg, 0xBF10, 16, iter_reg);
	iter_reg = qla24xx_read_window(reg, 0xBF20, 16, iter_reg);
	iter_reg = qla24xx_read_window(reg, 0xBF30, 16, iter_reg);
	iter_reg = qla24xx_read_window(reg, 0xBF40, 16, iter_reg);
	iter_reg = qla24xx_read_window(reg, 0xBF50, 16, iter_reg);
	iter_reg = qla24xx_read_window(reg, 0xBF60, 16, iter_reg);
	qla24xx_read_window(reg, 0xBF70, 16, iter_reg);

	iter_reg = fw->xseq_0_reg;
	iter_reg = qla24xx_read_window(reg, 0xBFC0, 16, iter_reg);
	iter_reg = qla24xx_read_window(reg, 0xBFD0, 16, iter_reg);
	qla24xx_read_window(reg, 0xBFE0, 16, iter_reg);

	qla24xx_read_window(reg, 0xBFF0, 16, fw->xseq_1_reg);

	/* Receive sequence registers. */
	iter_reg = fw->rseq_gp_reg;
	iter_reg = qla24xx_read_window(reg, 0xFF00, 16, iter_reg);
	iter_reg = qla24xx_read_window(reg, 0xFF10, 16, iter_reg);
	iter_reg = qla24xx_read_window(reg, 0xFF20, 16, iter_reg);
	iter_reg = qla24xx_read_window(reg, 0xFF30, 16, iter_reg);
	iter_reg = qla24xx_read_window(reg, 0xFF40, 16, iter_reg);
	iter_reg = qla24xx_read_window(reg, 0xFF50, 16, iter_reg);
	iter_reg = qla24xx_read_window(reg, 0xFF60, 16, iter_reg);
	qla24xx_read_window(reg, 0xFF70, 16, iter_reg);

	iter_reg = fw->rseq_0_reg;
	iter_reg = qla24xx_read_window(reg, 0xFFC0, 16, iter_reg);
	qla24xx_read_window(reg, 0xFFD0, 16, iter_reg);

	qla24xx_read_window(reg, 0xFFE0, 16, fw->rseq_1_reg);
	qla24xx_read_window(reg, 0xFFF0, 16, fw->rseq_2_reg);

	/* Auxiliary sequence registers. */
	iter_reg = fw->aseq_gp_reg;
	iter_reg = qla24xx_read_window(reg, 0xB000, 16, iter_reg);
	iter_reg = qla24xx_read_window(reg, 0xB010, 16, iter_reg);
	iter_reg = qla24xx_read_window(reg, 0xB020, 16, iter_reg);
	iter_reg = qla24xx_read_window(reg, 0xB030, 16, iter_reg);
	iter_reg = qla24xx_read_window(reg, 0xB040, 16, iter_reg);
	iter_reg = qla24xx_read_window(reg, 0xB050, 16, iter_reg);
	iter_reg = qla24xx_read_window(reg, 0xB060, 16, iter_reg);
	qla24xx_read_window(reg, 0xB070, 16, iter_reg);

	iter_reg = fw->aseq_0_reg;
	iter_reg = qla24xx_read_window(reg, 0xB0C0, 16, iter_reg);
	qla24xx_read_window(reg, 0xB0D0, 16, iter_reg);

	qla24xx_read_window(reg, 0xB0E0, 16, fw->aseq_1_reg);
	qla24xx_read_window(reg, 0xB0F0, 16, fw->aseq_2_reg);

	/* Command DMA registers. */
	qla24xx_read_window(reg, 0x7100, 16, fw->cmd_dma_reg);

	/* Queues. */
	iter_reg = fw->req0_dma_reg;
	iter_reg = qla24xx_read_window(reg, 0x7200, 8, iter_reg);
	dmp_reg = &reg->iobase_q;
	for (cnt = 0; cnt < 7; cnt++)
		*iter_reg++ = htonl(RD_REG_DWORD(dmp_reg++));

	iter_reg = fw->resp0_dma_reg;
	iter_reg = qla24xx_read_window(reg, 0x7300, 8, iter_reg);
	dmp_reg = &reg->iobase_q;
	for (cnt = 0; cnt < 7; cnt++)
		*iter_reg++ = htonl(RD_REG_DWORD(dmp_reg++));

	iter_reg = fw->req1_dma_reg;
	iter_reg = qla24xx_read_window(reg, 0x7400, 8, iter_reg);
	dmp_reg = &reg->iobase_q;
	for (cnt = 0; cnt < 7; cnt++)
		*iter_reg++ = htonl(RD_REG_DWORD(dmp_reg++));

	/* Transmit DMA registers. */
	iter_reg = fw->xmt0_dma_reg;
	iter_reg = qla24xx_read_window(reg, 0x7600, 16, iter_reg);
	qla24xx_read_window(reg, 0x7610, 16, iter_reg);

	iter_reg = fw->xmt1_dma_reg;
	iter_reg = qla24xx_read_window(reg, 0x7620, 16, iter_reg);
	qla24xx_read_window(reg, 0x7630, 16, iter_reg);

	iter_reg = fw->xmt2_dma_reg;
	iter_reg = qla24xx_read_window(reg, 0x7640, 16, iter_reg);
	qla24xx_read_window(reg, 0x7650, 16, iter_reg);

	iter_reg = fw->xmt3_dma_reg;
	iter_reg = qla24xx_read_window(reg, 0x7660, 16, iter_reg);
	qla24xx_read_window(reg, 0x7670, 16, iter_reg);

	iter_reg = fw->xmt4_dma_reg;
	iter_reg = qla24xx_read_window(reg, 0x7680, 16, iter_reg);
	qla24xx_read_window(reg, 0x7690, 16, iter_reg);

	qla24xx_read_window(reg, 0x76A0, 16, fw->xmt_data_dma_reg);

	/* Receive DMA registers. */
	iter_reg = fw->rcvt0_data_dma_reg;
	iter_reg = qla24xx_read_window(reg, 0x7700, 16, iter_reg);
	qla24xx_read_window(reg, 0x7710, 16, iter_reg);

	iter_reg = fw->rcvt1_data_dma_reg;
	iter_reg = qla24xx_read_window(reg, 0x7720, 16, iter_reg);
	qla24xx_read_window(reg, 0x7730, 16, iter_reg);

	/* RISC registers. */
	iter_reg = fw->risc_gp_reg;
	iter_reg = qla24xx_read_window(reg, 0x0F00, 16, iter_reg);
	iter_reg = qla24xx_read_window(reg, 0x0F10, 16, iter_reg);
	iter_reg = qla24xx_read_window(reg, 0x0F20, 16, iter_reg);
	iter_reg = qla24xx_read_window(reg, 0x0F30, 16, iter_reg);
	iter_reg = qla24xx_read_window(reg, 0x0F40, 16, iter_reg);
	iter_reg = qla24xx_read_window(reg, 0x0F50, 16, iter_reg);
	iter_reg = qla24xx_read_window(reg, 0x0F60, 16, iter_reg);
	qla24xx_read_window(reg, 0x0F70, 16, iter_reg);

	/* Local memory controller registers. */
	iter_reg = fw->lmc_reg;
	iter_reg = qla24xx_read_window(reg, 0x3000, 16, iter_reg);
	iter_reg = qla24xx_read_window(reg, 0x3010, 16, iter_reg);
	iter_reg = qla24xx_read_window(reg, 0x3020, 16, iter_reg);
	iter_reg = qla24xx_read_window(reg, 0x3030, 16, iter_reg);
	iter_reg = qla24xx_read_window(reg, 0x3040, 16, iter_reg);
	iter_reg = qla24xx_read_window(reg, 0x3050, 16, iter_reg);
	iter_reg = qla24xx_read_window(reg, 0x3060, 16, iter_reg);
	qla24xx_read_window(reg, 0x3070, 16, iter_reg);

	/* Fibre Protocol Module registers. */
	iter_reg = fw->fpm_hdw_reg;
	iter_reg = qla24xx_read_window(reg, 0x4000, 16, iter_reg);
	iter_reg = qla24xx_read_window(reg, 0x4010, 16, iter_reg);
	iter_reg = qla24xx_read_window(reg, 0x4020, 16, iter_reg);
	iter_reg = qla24xx_read_window(reg, 0x4030, 16, iter_reg);
	iter_reg = qla24xx_read_window(reg, 0x4040, 16, iter_reg);
	iter_reg = qla24xx_read_window(reg, 0x4050, 16, iter_reg);
	iter_reg = qla24xx_read_window(reg, 0x4060, 16, iter_reg);
	iter_reg = qla24xx_read_window(reg, 0x4070, 16, iter_reg);
	iter_reg = qla24xx_read_window(reg, 0x4080, 16, iter_reg);
	iter_reg = qla24xx_read_window(reg, 0x4090, 16, iter_reg);
	iter_reg = qla24xx_read_window(reg, 0x40A0, 16, iter_reg);
	qla24xx_read_window(reg, 0x40B0, 16, iter_reg);

	/* Frame Buffer registers. */
	iter_reg = fw->fb_hdw_reg;
	iter_reg = qla24xx_read_window(reg, 0x6000, 16, iter_reg);
	iter_reg = qla24xx_read_window(reg, 0x6010, 16, iter_reg);
	iter_reg = qla24xx_read_window(reg, 0x6020, 16, iter_reg);
	iter_reg = qla24xx_read_window(reg, 0x6030, 16, iter_reg);
	iter_reg = qla24xx_read_window(reg, 0x6040, 16, iter_reg);
	iter_reg = qla24xx_read_window(reg, 0x6100, 16, iter_reg);
	iter_reg = qla24xx_read_window(reg, 0x6130, 16, iter_reg);
	iter_reg = qla24xx_read_window(reg, 0x6150, 16, iter_reg);
	iter_reg = qla24xx_read_window(reg, 0x6170, 16, iter_reg);
	iter_reg = qla24xx_read_window(reg, 0x6190, 16, iter_reg);
	iter_reg = qla24xx_read_window(reg, 0x61B0, 16, iter_reg);
	qla24xx_read_window(reg, 0x6F00, 16, iter_reg);

	/* Multi queue registers */
	nxt_chain = qla25xx_copy_mq(ha, (void *)ha->fw_dump + ha->chain_offset,
	    &last_chain);

	rval = qla24xx_soft_reset(ha);
	if (rval != QLA_SUCCESS)
		goto qla25xx_fw_dump_failed_0;

	rval = qla24xx_dump_memory(ha, fw->code_ram, sizeof(fw->code_ram),
	    &nxt);
	if (rval != QLA_SUCCESS)
		goto qla25xx_fw_dump_failed_0;

	nxt = qla2xxx_copy_queues(ha, nxt);

	nxt = qla24xx_copy_eft(ha, nxt);

	/* Chain entries -- started with MQ. */
	qla25xx_copy_fce(ha, nxt_chain, &last_chain);
	if (last_chain) {
		ha->fw_dump->version |= __constant_htonl(DUMP_CHAIN_VARIANT);
		*last_chain |= __constant_htonl(DUMP_CHAIN_LAST);
	}

qla25xx_fw_dump_failed_0:
	qla2xxx_dump_post_process(base_vha, rval);

qla25xx_fw_dump_failed:
	if (!hardware_locked)
		spin_unlock_irqrestore(&ha->hardware_lock, flags);
}

void
qla81xx_fw_dump(scsi_qla_host_t *vha, int hardware_locked)
{
	int		rval;
	uint32_t	cnt;
	uint32_t	risc_address;
	struct qla_hw_data *ha = vha->hw;
	struct device_reg_24xx __iomem *reg = &ha->iobase->isp24;
	uint32_t __iomem *dmp_reg;
	uint32_t	*iter_reg;
	uint16_t __iomem *mbx_reg;
	unsigned long	flags;
	struct qla81xx_fw_dump *fw;
	uint32_t	ext_mem_cnt;
	void		*nxt, *nxt_chain;
	uint32_t	*last_chain = NULL;
	struct scsi_qla_host *base_vha = pci_get_drvdata(ha->pdev);

	risc_address = ext_mem_cnt = 0;
	flags = 0;

	if (!hardware_locked)
		spin_lock_irqsave(&ha->hardware_lock, flags);

	if (!ha->fw_dump) {
		ql_log(ql_log_warn, vha, 0xd00a,
		    "No buffer available for dump.\n");
		goto qla81xx_fw_dump_failed;
	}

	if (ha->fw_dumped) {
		ql_log(ql_log_warn, vha, 0xd00b,
		    "Firmware has been previously dumped (%p) "
		    "-- ignoring request.\n",
		    ha->fw_dump);
		goto qla81xx_fw_dump_failed;
	}
	fw = &ha->fw_dump->isp.isp81;
	qla2xxx_prep_dump(ha, ha->fw_dump);

	fw->host_status = htonl(RD_REG_DWORD(&reg->host_status));

	/* Pause RISC. */
	rval = qla24xx_pause_risc(reg);
	if (rval != QLA_SUCCESS)
		goto qla81xx_fw_dump_failed_0;

	/* Host/Risc registers. */
	iter_reg = fw->host_risc_reg;
	iter_reg = qla24xx_read_window(reg, 0x7000, 16, iter_reg);
	qla24xx_read_window(reg, 0x7010, 16, iter_reg);

	/* PCIe registers. */
	WRT_REG_DWORD(&reg->iobase_addr, 0x7C00);
	RD_REG_DWORD(&reg->iobase_addr);
	WRT_REG_DWORD(&reg->iobase_window, 0x01);
	dmp_reg = &reg->iobase_c4;
	fw->pcie_regs[0] = htonl(RD_REG_DWORD(dmp_reg++));
	fw->pcie_regs[1] = htonl(RD_REG_DWORD(dmp_reg++));
	fw->pcie_regs[2] = htonl(RD_REG_DWORD(dmp_reg));
	fw->pcie_regs[3] = htonl(RD_REG_DWORD(&reg->iobase_window));

	WRT_REG_DWORD(&reg->iobase_window, 0x00);
	RD_REG_DWORD(&reg->iobase_window);

	/* Host interface registers. */
	dmp_reg = &reg->flash_addr;
	for (cnt = 0; cnt < sizeof(fw->host_reg) / 4; cnt++)
		fw->host_reg[cnt] = htonl(RD_REG_DWORD(dmp_reg++));

	/* Disable interrupts. */
	WRT_REG_DWORD(&reg->ictrl, 0);
	RD_REG_DWORD(&reg->ictrl);

	/* Shadow registers. */
	WRT_REG_DWORD(&reg->iobase_addr, 0x0F70);
	RD_REG_DWORD(&reg->iobase_addr);
	WRT_REG_DWORD(&reg->iobase_select, 0xB0000000);
	fw->shadow_reg[0] = htonl(RD_REG_DWORD(&reg->iobase_sdata));

	WRT_REG_DWORD(&reg->iobase_select, 0xB0100000);
	fw->shadow_reg[1] = htonl(RD_REG_DWORD(&reg->iobase_sdata));

	WRT_REG_DWORD(&reg->iobase_select, 0xB0200000);
	fw->shadow_reg[2] = htonl(RD_REG_DWORD(&reg->iobase_sdata));

	WRT_REG_DWORD(&reg->iobase_select, 0xB0300000);
	fw->shadow_reg[3] = htonl(RD_REG_DWORD(&reg->iobase_sdata));

	WRT_REG_DWORD(&reg->iobase_select, 0xB0400000);
	fw->shadow_reg[4] = htonl(RD_REG_DWORD(&reg->iobase_sdata));

	WRT_REG_DWORD(&reg->iobase_select, 0xB0500000);
	fw->shadow_reg[5] = htonl(RD_REG_DWORD(&reg->iobase_sdata));

	WRT_REG_DWORD(&reg->iobase_select, 0xB0600000);
	fw->shadow_reg[6] = htonl(RD_REG_DWORD(&reg->iobase_sdata));

	WRT_REG_DWORD(&reg->iobase_select, 0xB0700000);
	fw->shadow_reg[7] = htonl(RD_REG_DWORD(&reg->iobase_sdata));

	WRT_REG_DWORD(&reg->iobase_select, 0xB0800000);
	fw->shadow_reg[8] = htonl(RD_REG_DWORD(&reg->iobase_sdata));

	WRT_REG_DWORD(&reg->iobase_select, 0xB0900000);
	fw->shadow_reg[9] = htonl(RD_REG_DWORD(&reg->iobase_sdata));

	WRT_REG_DWORD(&reg->iobase_select, 0xB0A00000);
	fw->shadow_reg[10] = htonl(RD_REG_DWORD(&reg->iobase_sdata));

	/* RISC I/O register. */
	WRT_REG_DWORD(&reg->iobase_addr, 0x0010);
	fw->risc_io_reg = htonl(RD_REG_DWORD(&reg->iobase_window));

	/* Mailbox registers. */
	mbx_reg = &reg->mailbox0;
	for (cnt = 0; cnt < sizeof(fw->mailbox_reg) / 2; cnt++)
		fw->mailbox_reg[cnt] = htons(RD_REG_WORD(mbx_reg++));

	/* Transfer sequence registers. */
	iter_reg = fw->xseq_gp_reg;
	iter_reg = qla24xx_read_window(reg, 0xBF00, 16, iter_reg);
	iter_reg = qla24xx_read_window(reg, 0xBF10, 16, iter_reg);
	iter_reg = qla24xx_read_window(reg, 0xBF20, 16, iter_reg);
	iter_reg = qla24xx_read_window(reg, 0xBF30, 16, iter_reg);
	iter_reg = qla24xx_read_window(reg, 0xBF40, 16, iter_reg);
	iter_reg = qla24xx_read_window(reg, 0xBF50, 16, iter_reg);
	iter_reg = qla24xx_read_window(reg, 0xBF60, 16, iter_reg);
	qla24xx_read_window(reg, 0xBF70, 16, iter_reg);

	iter_reg = fw->xseq_0_reg;
	iter_reg = qla24xx_read_window(reg, 0xBFC0, 16, iter_reg);
	iter_reg = qla24xx_read_window(reg, 0xBFD0, 16, iter_reg);
	qla24xx_read_window(reg, 0xBFE0, 16, iter_reg);

	qla24xx_read_window(reg, 0xBFF0, 16, fw->xseq_1_reg);

	/* Receive sequence registers. */
	iter_reg = fw->rseq_gp_reg;
	iter_reg = qla24xx_read_window(reg, 0xFF00, 16, iter_reg);
	iter_reg = qla24xx_read_window(reg, 0xFF10, 16, iter_reg);
	iter_reg = qla24xx_read_window(reg, 0xFF20, 16, iter_reg);
	iter_reg = qla24xx_read_window(reg, 0xFF30, 16, iter_reg);
	iter_reg = qla24xx_read_window(reg, 0xFF40, 16, iter_reg);
	iter_reg = qla24xx_read_window(reg, 0xFF50, 16, iter_reg);
	iter_reg = qla24xx_read_window(reg, 0xFF60, 16, iter_reg);
	qla24xx_read_window(reg, 0xFF70, 16, iter_reg);

	iter_reg = fw->rseq_0_reg;
	iter_reg = qla24xx_read_window(reg, 0xFFC0, 16, iter_reg);
	qla24xx_read_window(reg, 0xFFD0, 16, iter_reg);

	qla24xx_read_window(reg, 0xFFE0, 16, fw->rseq_1_reg);
	qla24xx_read_window(reg, 0xFFF0, 16, fw->rseq_2_reg);

	/* Auxiliary sequence registers. */
	iter_reg = fw->aseq_gp_reg;
	iter_reg = qla24xx_read_window(reg, 0xB000, 16, iter_reg);
	iter_reg = qla24xx_read_window(reg, 0xB010, 16, iter_reg);
	iter_reg = qla24xx_read_window(reg, 0xB020, 16, iter_reg);
	iter_reg = qla24xx_read_window(reg, 0xB030, 16, iter_reg);
	iter_reg = qla24xx_read_window(reg, 0xB040, 16, iter_reg);
	iter_reg = qla24xx_read_window(reg, 0xB050, 16, iter_reg);
	iter_reg = qla24xx_read_window(reg, 0xB060, 16, iter_reg);
	qla24xx_read_window(reg, 0xB070, 16, iter_reg);

	iter_reg = fw->aseq_0_reg;
	iter_reg = qla24xx_read_window(reg, 0xB0C0, 16, iter_reg);
	qla24xx_read_window(reg, 0xB0D0, 16, iter_reg);

	qla24xx_read_window(reg, 0xB0E0, 16, fw->aseq_1_reg);
	qla24xx_read_window(reg, 0xB0F0, 16, fw->aseq_2_reg);

	/* Command DMA registers. */
	qla24xx_read_window(reg, 0x7100, 16, fw->cmd_dma_reg);

	/* Queues. */
	iter_reg = fw->req0_dma_reg;
	iter_reg = qla24xx_read_window(reg, 0x7200, 8, iter_reg);
	dmp_reg = &reg->iobase_q;
	for (cnt = 0; cnt < 7; cnt++)
		*iter_reg++ = htonl(RD_REG_DWORD(dmp_reg++));

	iter_reg = fw->resp0_dma_reg;
	iter_reg = qla24xx_read_window(reg, 0x7300, 8, iter_reg);
	dmp_reg = &reg->iobase_q;
	for (cnt = 0; cnt < 7; cnt++)
		*iter_reg++ = htonl(RD_REG_DWORD(dmp_reg++));

	iter_reg = fw->req1_dma_reg;
	iter_reg = qla24xx_read_window(reg, 0x7400, 8, iter_reg);
	dmp_reg = &reg->iobase_q;
	for (cnt = 0; cnt < 7; cnt++)
		*iter_reg++ = htonl(RD_REG_DWORD(dmp_reg++));

	/* Transmit DMA registers. */
	iter_reg = fw->xmt0_dma_reg;
	iter_reg = qla24xx_read_window(reg, 0x7600, 16, iter_reg);
	qla24xx_read_window(reg, 0x7610, 16, iter_reg);

	iter_reg = fw->xmt1_dma_reg;
	iter_reg = qla24xx_read_window(reg, 0x7620, 16, iter_reg);
	qla24xx_read_window(reg, 0x7630, 16, iter_reg);

	iter_reg = fw->xmt2_dma_reg;
	iter_reg = qla24xx_read_window(reg, 0x7640, 16, iter_reg);
	qla24xx_read_window(reg, 0x7650, 16, iter_reg);

	iter_reg = fw->xmt3_dma_reg;
	iter_reg = qla24xx_read_window(reg, 0x7660, 16, iter_reg);
	qla24xx_read_window(reg, 0x7670, 16, iter_reg);

	iter_reg = fw->xmt4_dma_reg;
	iter_reg = qla24xx_read_window(reg, 0x7680, 16, iter_reg);
	qla24xx_read_window(reg, 0x7690, 16, iter_reg);

	qla24xx_read_window(reg, 0x76A0, 16, fw->xmt_data_dma_reg);

	/* Receive DMA registers. */
	iter_reg = fw->rcvt0_data_dma_reg;
	iter_reg = qla24xx_read_window(reg, 0x7700, 16, iter_reg);
	qla24xx_read_window(reg, 0x7710, 16, iter_reg);

	iter_reg = fw->rcvt1_data_dma_reg;
	iter_reg = qla24xx_read_window(reg, 0x7720, 16, iter_reg);
	qla24xx_read_window(reg, 0x7730, 16, iter_reg);

	/* RISC registers. */
	iter_reg = fw->risc_gp_reg;
	iter_reg = qla24xx_read_window(reg, 0x0F00, 16, iter_reg);
	iter_reg = qla24xx_read_window(reg, 0x0F10, 16, iter_reg);
	iter_reg = qla24xx_read_window(reg, 0x0F20, 16, iter_reg);
	iter_reg = qla24xx_read_window(reg, 0x0F30, 16, iter_reg);
	iter_reg = qla24xx_read_window(reg, 0x0F40, 16, iter_reg);
	iter_reg = qla24xx_read_window(reg, 0x0F50, 16, iter_reg);
	iter_reg = qla24xx_read_window(reg, 0x0F60, 16, iter_reg);
	qla24xx_read_window(reg, 0x0F70, 16, iter_reg);

	/* Local memory controller registers. */
	iter_reg = fw->lmc_reg;
	iter_reg = qla24xx_read_window(reg, 0x3000, 16, iter_reg);
	iter_reg = qla24xx_read_window(reg, 0x3010, 16, iter_reg);
	iter_reg = qla24xx_read_window(reg, 0x3020, 16, iter_reg);
	iter_reg = qla24xx_read_window(reg, 0x3030, 16, iter_reg);
	iter_reg = qla24xx_read_window(reg, 0x3040, 16, iter_reg);
	iter_reg = qla24xx_read_window(reg, 0x3050, 16, iter_reg);
	iter_reg = qla24xx_read_window(reg, 0x3060, 16, iter_reg);
	qla24xx_read_window(reg, 0x3070, 16, iter_reg);

	/* Fibre Protocol Module registers. */
	iter_reg = fw->fpm_hdw_reg;
	iter_reg = qla24xx_read_window(reg, 0x4000, 16, iter_reg);
	iter_reg = qla24xx_read_window(reg, 0x4010, 16, iter_reg);
	iter_reg = qla24xx_read_window(reg, 0x4020, 16, iter_reg);
	iter_reg = qla24xx_read_window(reg, 0x4030, 16, iter_reg);
	iter_reg = qla24xx_read_window(reg, 0x4040, 16, iter_reg);
	iter_reg = qla24xx_read_window(reg, 0x4050, 16, iter_reg);
	iter_reg = qla24xx_read_window(reg, 0x4060, 16, iter_reg);
	iter_reg = qla24xx_read_window(reg, 0x4070, 16, iter_reg);
	iter_reg = qla24xx_read_window(reg, 0x4080, 16, iter_reg);
	iter_reg = qla24xx_read_window(reg, 0x4090, 16, iter_reg);
	iter_reg = qla24xx_read_window(reg, 0x40A0, 16, iter_reg);
	iter_reg = qla24xx_read_window(reg, 0x40B0, 16, iter_reg);
	iter_reg = qla24xx_read_window(reg, 0x40C0, 16, iter_reg);
	qla24xx_read_window(reg, 0x40D0, 16, iter_reg);

	/* Frame Buffer registers. */
	iter_reg = fw->fb_hdw_reg;
	iter_reg = qla24xx_read_window(reg, 0x6000, 16, iter_reg);
	iter_reg = qla24xx_read_window(reg, 0x6010, 16, iter_reg);
	iter_reg = qla24xx_read_window(reg, 0x6020, 16, iter_reg);
	iter_reg = qla24xx_read_window(reg, 0x6030, 16, iter_reg);
	iter_reg = qla24xx_read_window(reg, 0x6040, 16, iter_reg);
	iter_reg = qla24xx_read_window(reg, 0x6100, 16, iter_reg);
	iter_reg = qla24xx_read_window(reg, 0x6130, 16, iter_reg);
	iter_reg = qla24xx_read_window(reg, 0x6150, 16, iter_reg);
	iter_reg = qla24xx_read_window(reg, 0x6170, 16, iter_reg);
	iter_reg = qla24xx_read_window(reg, 0x6190, 16, iter_reg);
	iter_reg = qla24xx_read_window(reg, 0x61B0, 16, iter_reg);
	iter_reg = qla24xx_read_window(reg, 0x61C0, 16, iter_reg);
	qla24xx_read_window(reg, 0x6F00, 16, iter_reg);

	/* Multi queue registers */
	nxt_chain = qla25xx_copy_mq(ha, (void *)ha->fw_dump + ha->chain_offset,
	    &last_chain);

	rval = qla24xx_soft_reset(ha);
	if (rval != QLA_SUCCESS)
		goto qla81xx_fw_dump_failed_0;

	rval = qla24xx_dump_memory(ha, fw->code_ram, sizeof(fw->code_ram),
	    &nxt);
	if (rval != QLA_SUCCESS)
		goto qla81xx_fw_dump_failed_0;

	nxt = qla2xxx_copy_queues(ha, nxt);

	nxt = qla24xx_copy_eft(ha, nxt);

	/* Chain entries -- started with MQ. */
	qla25xx_copy_fce(ha, nxt_chain, &last_chain);
	if (last_chain) {
		ha->fw_dump->version |= __constant_htonl(DUMP_CHAIN_VARIANT);
		*last_chain |= __constant_htonl(DUMP_CHAIN_LAST);
	}

qla81xx_fw_dump_failed_0:
	qla2xxx_dump_post_process(base_vha, rval);

qla81xx_fw_dump_failed:
	if (!hardware_locked)
		spin_unlock_irqrestore(&ha->hardware_lock, flags);
}

/****************************************************************************/
/*                         Driver Debug Functions.                          */
/****************************************************************************/

static inline int
ql_mask_match(uint32_t level)
{
	if (ql2xextended_error_logging == 1)
		ql2xextended_error_logging = QL_DBG_DEFAULT1_MASK;
	return (level & ql2xextended_error_logging) == level;
}

/*
 * This function is for formatting and logging debug information.
 * It is to be used when vha is available. It formats the message
 * and logs it to the messages file.
 * parameters:
 * level: The level of the debug messages to be printed.
 *        If ql2xextended_error_logging value is correctly set,
 *        this message will appear in the messages file.
 * vha:   Pointer to the scsi_qla_host_t.
 * id:    This is a unique identifier for the level. It identifies the
 *        part of the code from where the message originated.
 * msg:   The message to be displayed.
 */
void
ql_dbg(uint32_t level, scsi_qla_host_t *vha, int32_t id, const char *fmt, ...)
{
	va_list va;
	struct va_format vaf;

	if (!ql_mask_match(level))
		return;

	va_start(va, fmt);

	vaf.fmt = fmt;
	vaf.va = &va;

	if (vha != NULL) {
		const struct pci_dev *pdev = vha->hw->pdev;
		/* <module-name> <pci-name> <msg-id>:<host> Message */
		pr_warn("%s [%s]-%04x:%ld: %pV",
			QL_MSGHDR, dev_name(&(pdev->dev)), id + ql_dbg_offset,
			vha->host_no, &vaf);
	} else {
		pr_warn("%s [%s]-%04x: : %pV",
			QL_MSGHDR, "0000:00:00.0", id + ql_dbg_offset, &vaf);
	}

	va_end(va);

}

/*
 * This function is for formatting and logging debug information.
 * It is to be used when vha is not available and pci is availble,
 * i.e., before host allocation. It formats the message and logs it
 * to the messages file.
 * parameters:
 * level: The level of the debug messages to be printed.
 *        If ql2xextended_error_logging value is correctly set,
 *        this message will appear in the messages file.
 * pdev:  Pointer to the struct pci_dev.
 * id:    This is a unique id for the level. It identifies the part
 *        of the code from where the message originated.
 * msg:   The message to be displayed.
 */
void
ql_dbg_pci(uint32_t level, struct pci_dev *pdev, int32_t id,
	   const char *fmt, ...)
{
	va_list va;
	struct va_format vaf;

	if (pdev == NULL)
		return;
	if (!ql_mask_match(level))
		return;

	va_start(va, fmt);

	vaf.fmt = fmt;
	vaf.va = &va;

	/* <module-name> <dev-name>:<msg-id> Message */
	pr_warn("%s [%s]-%04x: : %pV",
		QL_MSGHDR, dev_name(&(pdev->dev)), id + ql_dbg_offset, &vaf);

	va_end(va);
}

/*
 * This function is for formatting and logging log messages.
 * It is to be used when vha is available. It formats the message
 * and logs it to the messages file. All the messages will be logged
 * irrespective of value of ql2xextended_error_logging.
 * parameters:
 * level: The level of the log messages to be printed in the
 *        messages file.
 * vha:   Pointer to the scsi_qla_host_t
 * id:    This is a unique id for the level. It identifies the
 *        part of the code from where the message originated.
 * msg:   The message to be displayed.
 */
void
ql_log(uint32_t level, scsi_qla_host_t *vha, int32_t id, const char *fmt, ...)
{
	va_list va;
	struct va_format vaf;
	char pbuf[128];

	if (level > ql_errlev)
		return;

	if (vha != NULL) {
		const struct pci_dev *pdev = vha->hw->pdev;
		/* <module-name> <msg-id>:<host> Message */
		snprintf(pbuf, sizeof(pbuf), "%s [%s]-%04x:%ld: ",
			QL_MSGHDR, dev_name(&(pdev->dev)), id, vha->host_no);
	} else {
		snprintf(pbuf, sizeof(pbuf), "%s [%s]-%04x: : ",
			QL_MSGHDR, "0000:00:00.0", id);
	}
	pbuf[sizeof(pbuf) - 1] = 0;

	va_start(va, fmt);

	vaf.fmt = fmt;
	vaf.va = &va;

	switch (level) {
	case 0: /* FATAL LOG */
		pr_crit("%s%pV", pbuf, &vaf);
		break;
	case 1:
		pr_err("%s%pV", pbuf, &vaf);
		break;
	case 2:
		pr_warn("%s%pV", pbuf, &vaf);
		break;
	default:
		pr_info("%s%pV", pbuf, &vaf);
		break;
	}

	va_end(va);
}

/*
 * This function is for formatting and logging log messages.
 * It is to be used when vha is not available and pci is availble,
 * i.e., before host allocation. It formats the message and logs
 * it to the messages file. All the messages are logged irrespective
 * of the value of ql2xextended_error_logging.
 * parameters:
 * level: The level of the log messages to be printed in the
 *        messages file.
 * pdev:  Pointer to the struct pci_dev.
 * id:    This is a unique id for the level. It identifies the
 *        part of the code from where the message originated.
 * msg:   The message to be displayed.
 */
void
ql_log_pci(uint32_t level, struct pci_dev *pdev, int32_t id,
	   const char *fmt, ...)
{
	va_list va;
	struct va_format vaf;
	char pbuf[128];

	if (pdev == NULL)
		return;
	if (level > ql_errlev)
		return;

	/* <module-name> <dev-name>:<msg-id> Message */
	snprintf(pbuf, sizeof(pbuf), "%s [%s]-%04x: : ",
		 QL_MSGHDR, dev_name(&(pdev->dev)), id);
	pbuf[sizeof(pbuf) - 1] = 0;

	va_start(va, fmt);

	vaf.fmt = fmt;
	vaf.va = &va;

	switch (level) {
	case 0: /* FATAL LOG */
		pr_crit("%s%pV", pbuf, &vaf);
		break;
	case 1:
		pr_err("%s%pV", pbuf, &vaf);
		break;
	case 2:
		pr_warn("%s%pV", pbuf, &vaf);
		break;
	default:
		pr_info("%s%pV", pbuf, &vaf);
		break;
	}

	va_end(va);
}

void
ql_dump_regs(uint32_t level, scsi_qla_host_t *vha, int32_t id)
{
	int i;
	struct qla_hw_data *ha = vha->hw;
	struct device_reg_2xxx __iomem *reg = &ha->iobase->isp;
	struct device_reg_24xx __iomem *reg24 = &ha->iobase->isp24;
	struct device_reg_82xx __iomem *reg82 = &ha->iobase->isp82;
	uint16_t __iomem *mbx_reg;

	if (!ql_mask_match(level))
		return;

	if (IS_QLA82XX(ha))
		mbx_reg = &reg82->mailbox_in[0];
	else if (IS_FWI2_CAPABLE(ha))
		mbx_reg = &reg24->mailbox0;
	else
		mbx_reg = MAILBOX_REG(ha, reg, 0);

	ql_dbg(level, vha, id, "Mailbox registers:\n");
	for (i = 0; i < 6; i++)
		ql_dbg(level, vha, id,
		    "mbox[%d] 0x%04x\n", i, RD_REG_WORD(mbx_reg++));
}


void
ql_dump_buffer(uint32_t level, scsi_qla_host_t *vha, int32_t id,
	uint8_t *b, uint32_t size)
{
	uint32_t cnt;
	uint8_t c;

	if (!ql_mask_match(level))
		return;

	ql_dbg(level, vha, id, " 0   1   2   3   4   5   6   7   8   "
	    "9  Ah  Bh  Ch  Dh  Eh  Fh\n");
	ql_dbg(level, vha, id, "----------------------------------"
	    "----------------------------\n");

	ql_dbg(level, vha, id, " ");
	for (cnt = 0; cnt < size;) {
		c = *b++;
		printk("%02x", (uint32_t) c);
		cnt++;
		if (!(cnt % 16))
			printk("\n");
		else
			printk("  ");
	}
	if (cnt % 16)
		ql_dbg(level, vha, id, "\n");
}<|MERGE_RESOLUTION|>--- conflicted
+++ resolved
@@ -19,12 +19,8 @@
  * | DPC Thread                   |       0x401c       |		|
  * | Async Events                 |       0x5057       | 0x5052		|
  * | Timer Routines               |       0x6011       | 0x600e,0x600f  |
-<<<<<<< HEAD
- * | User Space Interactions      |       0x709e       |		|
-=======
  * | User Space Interactions      |       0x709e       | 0x7018,0x702e  |
  * |                              |                    | 0x7039,0x7045  |
->>>>>>> c16fa4f2
  * | Task Management              |       0x803c       | 0x8025-0x8026  |
  * |                              |                    | 0x800b,0x8039  |
  * | AER/EEH                      |       0x900f       |		|
