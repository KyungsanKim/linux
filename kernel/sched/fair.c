--- conflicted
+++ resolved
@@ -7301,12 +7301,6 @@
 		if (cfs_rq_has_blocked(cfs_rq))
 			done = false;
 	}
-	update_rt_rq_load_avg(rq_clock_task(rq), rq, 0);
-	update_dl_rq_load_avg(rq_clock_task(rq), rq, 0);
-	update_irq_load_avg(rq, 0);
-	/* Don't need periodic decay once load/util_avg are null */
-	if (others_have_blocked(rq))
-		done = false;
 
 	curr_class = rq->curr->sched_class;
 	update_rt_rq_load_avg(rq_clock_task(rq), rq, curr_class == &rt_sched_class);
@@ -7381,15 +7375,10 @@
 	rq_lock_irqsave(rq, &rf);
 	update_rq_clock(rq);
 	update_cfs_rq_load_avg(cfs_rq_clock_task(cfs_rq), cfs_rq);
-<<<<<<< HEAD
-	update_rt_rq_load_avg(rq_clock_task(rq), rq, 0);
-	update_dl_rq_load_avg(rq_clock_task(rq), rq, 0);
-=======
 
 	curr_class = rq->curr->sched_class;
 	update_rt_rq_load_avg(rq_clock_task(rq), rq, curr_class == &rt_sched_class);
 	update_dl_rq_load_avg(rq_clock_task(rq), rq, curr_class == &dl_sched_class);
->>>>>>> f9885ef8
 	update_irq_load_avg(rq, 0);
 #ifdef CONFIG_NO_HZ_COMMON
 	rq->last_blocked_load_update_tick = jiffies;
@@ -7503,11 +7492,7 @@
 static unsigned long scale_rt_capacity(struct sched_domain *sd, int cpu)
 {
 	struct rq *rq = cpu_rq(cpu);
-<<<<<<< HEAD
-	unsigned long max = arch_scale_cpu_capacity(NULL, cpu);
-=======
 	unsigned long max = arch_scale_cpu_capacity(sd, cpu);
->>>>>>> f9885ef8
 	unsigned long used, free;
 	unsigned long irq;
 
@@ -7529,11 +7514,7 @@
 
 static void update_cpu_capacity(struct sched_domain *sd, int cpu)
 {
-<<<<<<< HEAD
-	unsigned long capacity = scale_rt_capacity(cpu);
-=======
 	unsigned long capacity = scale_rt_capacity(sd, cpu);
->>>>>>> f9885ef8
 	struct sched_group *sdg = sd->groups;
 
 	cpu_rq(cpu)->cpu_capacity_orig = arch_scale_cpu_capacity(sd, cpu);
