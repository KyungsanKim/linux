# SPDX-License-Identifier: GPL-2.0
%YAML 1.2
---
$id: http://devicetree.org/schemas/spi/spi-rockchip.yaml#
$schema: http://devicetree.org/meta-schemas/core.yaml#

title: Rockchip SPI Controller

description:
  The Rockchip SPI controller is used to interface with various devices such
  as flash and display controllers using the SPI communication interface.

allOf:
  - $ref: "spi-controller.yaml#"

maintainers:
  - Heiko Stuebner <heiko@sntech.de>

# Everything else is described in the common file
properties:
  compatible:
    oneOf:
      - const: rockchip,rk3036-spi
      - const: rockchip,rk3066-spi
      - const: rockchip,rk3228-spi
      - const: rockchip,rv1108-spi
      - items:
          - enum:
              - rockchip,px30-spi
              - rockchip,rk3188-spi
              - rockchip,rk3288-spi
              - rockchip,rk3308-spi
              - rockchip,rk3328-spi
              - rockchip,rk3368-spi
              - rockchip,rk3399-spi
<<<<<<< HEAD
=======
              - rockchip,rk3568-spi
>>>>>>> df0cc57e
              - rockchip,rv1126-spi
          - const: rockchip,rk3066-spi

  reg:
    maxItems: 1

  interrupts:
    maxItems: 1

  clocks:
    items:
      - description: transfer-clock
      - description: peripheral clock

  clock-names:
    items:
      - const: spiclk
      - const: apb_pclk

  dmas:
    items:
      - description: TX DMA Channel
      - description: RX DMA Channel

  dma-names:
    items:
      - const: tx
      - const: rx

  rx-sample-delay-ns:
    default: 0
    description:
      Nano seconds to delay after the SCLK edge before sampling Rx data
      (may need to be fine tuned for high capacitance lines).
      If not specified 0 will be used.

  pinctrl-names:
    minItems: 1
    items:
      - const: default
      - const: sleep
    description:
      Names for the pin configuration(s); may be "default" or "sleep",
      where the "sleep" configuration may describe the state
      the pins should be in during system suspend.

required:
  - compatible
  - reg
  - interrupts
  - clocks
  - clock-names

unevaluatedProperties: false

examples:
  - |
    #include <dt-bindings/clock/rk3188-cru-common.h>
    #include <dt-bindings/interrupt-controller/arm-gic.h>
    #include <dt-bindings/interrupt-controller/irq.h>
    spi0: spi@ff110000 {
      compatible = "rockchip,rk3066-spi";
      reg = <0xff110000 0x1000>;
      interrupts = <GIC_SPI 44 IRQ_TYPE_LEVEL_HIGH>;
      clocks = <&cru SCLK_SPI0>, <&cru PCLK_SPI0>;
      clock-names = "spiclk", "apb_pclk";
      dmas = <&pdma1 11>, <&pdma1 12>;
      dma-names = "tx", "rx";
      pinctrl-0 = <&spi1_pins>;
      pinctrl-1 = <&spi1_sleep>;
      pinctrl-names = "default", "sleep";
      rx-sample-delay-ns = <10>;
      #address-cells = <1>;
      #size-cells = <0>;
    };<|MERGE_RESOLUTION|>--- conflicted
+++ resolved
@@ -33,10 +33,7 @@
               - rockchip,rk3328-spi
               - rockchip,rk3368-spi
               - rockchip,rk3399-spi
-<<<<<<< HEAD
-=======
               - rockchip,rk3568-spi
->>>>>>> df0cc57e
               - rockchip,rv1126-spi
           - const: rockchip,rk3066-spi
 
